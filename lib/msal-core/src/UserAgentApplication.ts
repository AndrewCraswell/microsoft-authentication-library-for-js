--- conflicted
+++ resolved
@@ -281,38 +281,21 @@
    * @param {Array.<string>} scopes - Permissions you want included in the access token. Not all scopes are guaranteed to be included in the access token returned.
    * @param {string} extraQueryParameters - Key-value pairs to pass to the authentication server during the interactive authentication flow.
    */
-<<<<<<< HEAD
-  loginRedirect(request?: AuthenticationParameters): void {
-=======
   loginRedirect(request: AuthenticationParameters): void {
+
     // Throw error if callbacks are not set before redirect
     if (!this.redirectCallbacksSet) {
       throw ClientConfigurationError.createRedirectCallbacksNotSetError();
     }
 
->>>>>>> 9ab4c8d8
     // Creates navigate url; saves value in cache; redirect user to AAD
-
     if (this.userLoginInProgress) {
       this.errorReceivedCallback(ClientAuthError.createLoginInProgressError(), this.getUserState(this.silentAuthenticationState));
       return;
     }
-<<<<<<< HEAD
 
     // if extraScopesToConsent is passed, append them to the login request
     let scopes: Array<string> = this.appendScopes(request);
-=======
-    let scopes: Array<string>;
-    // if extraScopesToConsent is passed, append them to the login request
-    if (request) {
-      if (request.extraScopesToConsent) {
-        scopes = [...request.scopes, ...request.extraScopesToConsent];
-      }
-      else {
-        scopes = request.scopes;
-      }
-    }
->>>>>>> 9ab4c8d8
 
     // Validate and filter scopes (the validate function will throw if validation fails)
     this.validateInputScope(scopes, false);
