--- conflicted
+++ resolved
@@ -708,18 +708,12 @@
             sinon.restore();
         });
 
-<<<<<<< HEAD
-        it("Calls the error callback if two callbacks are sent", function (done) {
-            cacheStorage.setItem(TemporaryCacheKeys.URL_HASH, testHashesForState(TEST_LIBRARY_STATE).TEST_ERROR_HASH + TEST_USER_STATE_NUM);
+        it("Calls the error callback if two callbacks are sent", function () {
+            window.location.hash = testHashesForState(TEST_LIBRARY_STATE) + TEST_USER_STATE_NUM;
             cacheStorage.setItem(`${TemporaryCacheKeys.STATE_LOGIN}|${TEST_LIBRARY_STATE}|${TEST_USER_STATE_NUM}`, `${TEST_LIBRARY_STATE}|${TEST_USER_STATE_NUM}`);
-=======
-        it("Calls the error callback if two callbacks are sent", function () {
-            window.location.hash = TEST_HASHES.TEST_ERROR_HASH + TEST_USER_STATE_NUM;
-            cacheStorage.setItem(`${TemporaryCacheKeys.STATE_LOGIN}|RANDOM-GUID-HERE|${TEST_USER_STATE_NUM}`, "RANDOM-GUID-HERE|" + TEST_USER_STATE_NUM);
-
-            msal = new UserAgentApplication(config);
-
->>>>>>> 37913c91
+
+            msal = new UserAgentApplication(config);
+
             const checkErrorFromServer = function(error: AuthError, accountState: string) {
                 expect(cacheStorage.getItem(TemporaryCacheKeys.URL_HASH)).to.be.null;
                 expect(error instanceof ServerError).to.be.true;
@@ -732,19 +726,12 @@
             msal.handleRedirectCallback(tokenReceivedCallback, checkErrorFromServer);
         });
 
-<<<<<<< HEAD
-        it("Calls the token callback if two callbacks are sent", function (done) {
+        it("Calls the token callback if two callbacks are sent", function () {
             cacheStorage.setItem(`${TemporaryCacheKeys.STATE_LOGIN}|${TEST_LIBRARY_STATE}|${TEST_USER_STATE_NUM}`, `${TEST_LIBRARY_STATE}|${TEST_USER_STATE_NUM}`);
             cacheStorage.setItem(`${TemporaryCacheKeys.NONCE_IDTOKEN}|${TEST_LIBRARY_STATE}|${TEST_USER_STATE_NUM}`, TEST_NONCE);
-            cacheStorage.setItem(TemporaryCacheKeys.URL_HASH, testHashesForState(TEST_LIBRARY_STATE).TEST_SUCCESS_ID_TOKEN_HASH + TEST_USER_STATE_NUM);
-=======
-        it("Calls the token callback if two callbacks are sent", function () {
-            cacheStorage.setItem(`${TemporaryCacheKeys.STATE_LOGIN}|RANDOM-GUID-HERE|${TEST_USER_STATE_NUM}`, "RANDOM-GUID-HERE|" + TEST_USER_STATE_NUM);
-            cacheStorage.setItem(`${TemporaryCacheKeys.NONCE_IDTOKEN}|RANDOM-GUID-HERE|${TEST_USER_STATE_NUM}`, TEST_NONCE);
-            window.location.hash = TEST_HASHES.TEST_SUCCESS_ID_TOKEN_HASH + TEST_USER_STATE_NUM;
-
-            msal = new UserAgentApplication(config);
->>>>>>> 37913c91
+            window.location.hash = testHashesForState(TEST_LIBRARY_STATE).TEST_SUCCESS_ID_TOKEN_HASH + TEST_USER_STATE_NUM;
+
+            msal = new UserAgentApplication(config);
 
             const checkResponseFromServer = function(response: AuthResponse) {
                 expect(cacheStorage.getItem(TemporaryCacheKeys.URL_HASH)).to.be.null;
@@ -756,19 +743,12 @@
             msal.handleRedirectCallback(checkResponseFromServer, errorReceivedCallback);
         });
 
-<<<<<<< HEAD
-        it("Calls the response callback if single callback is sent", function (done) {
+        it("Calls the response callback if single callback is sent", function () {
             cacheStorage.setItem(`${TemporaryCacheKeys.STATE_LOGIN}|${TEST_LIBRARY_STATE}|${TEST_USER_STATE_NUM}`, `${TEST_LIBRARY_STATE}|${TEST_USER_STATE_NUM}`);
             cacheStorage.setItem(`${TemporaryCacheKeys.NONCE_IDTOKEN}|${TEST_LIBRARY_STATE}|${TEST_USER_STATE_NUM}`, TEST_NONCE);
-            cacheStorage.setItem(TemporaryCacheKeys.URL_HASH, testHashesForState(TEST_LIBRARY_STATE).TEST_SUCCESS_ID_TOKEN_HASH + TEST_USER_STATE_NUM);
-=======
-        it("Calls the response callback if single callback is sent", function () {
-            cacheStorage.setItem(`${TemporaryCacheKeys.STATE_LOGIN}|RANDOM-GUID-HERE|${TEST_USER_STATE_NUM}`, "RANDOM-GUID-HERE|" + TEST_USER_STATE_NUM);
-            cacheStorage.setItem(`${TemporaryCacheKeys.NONCE_IDTOKEN}|RANDOM-GUID-HERE|${TEST_USER_STATE_NUM}`, TEST_NONCE)
-            window.location.hash = TEST_HASHES.TEST_SUCCESS_ID_TOKEN_HASH + TEST_USER_STATE_NUM;
-
-            msal = new UserAgentApplication(config);
->>>>>>> 37913c91
+            window.location.hash = testHashesForState(TEST_LIBRARY_STATE).TEST_SUCCESS_ID_TOKEN_HASH + TEST_USER_STATE_NUM;
+
+            msal = new UserAgentApplication(config);
 
             const checkResponseFromServer = function(error: AuthError, response: AuthResponse) {
                 expect(cacheStorage.getItem(TemporaryCacheKeys.URL_HASH)).to.be.null;
@@ -1102,7 +1082,7 @@
                     navigateToLoginRequestUrl: false
                 }
             };
-            
+
             setAuthInstanceStubs();
             setTestCacheItems();
         });
@@ -1114,21 +1094,15 @@
             sinon.restore();
         });
 
-<<<<<<< HEAD
-        it("tests saveTokenForHash in case of response", function(done) {
+        it("tests saveTokenForHash in case of response", function() {
             const successHash = testHashesForState(TEST_LIBRARY_STATE).TEST_SUCCESS_ID_TOKEN_HASH + TEST_USER_STATE_NUM;
+
+            window.location.hash = successHash;
             cacheStorage.setItem(`${TemporaryCacheKeys.STATE_LOGIN}|${TEST_LIBRARY_STATE}|${TEST_USER_STATE_NUM}`, `${TEST_LIBRARY_STATE}|${TEST_USER_STATE_NUM}`);
             cacheStorage.setItem(`${TemporaryCacheKeys.NONCE_IDTOKEN}|${TEST_LIBRARY_STATE}|${TEST_USER_STATE_NUM}`, TEST_NONCE);
-            cacheStorage.setItem(TemporaryCacheKeys.URL_HASH, successHash);
-=======
-        it("tests saveTokenForHash in case of response", function() {
-            window.location.hash = TEST_HASHES.TEST_SUCCESS_ID_TOKEN_HASH + TEST_USER_STATE_NUM;
-            cacheStorage.setItem(`${TemporaryCacheKeys.STATE_LOGIN}|RANDOM-GUID-HERE|${TEST_USER_STATE_NUM}`, "RANDOM-GUID-HERE|" + TEST_USER_STATE_NUM);
-            cacheStorage.setItem(`${TemporaryCacheKeys.NONCE_IDTOKEN}|RANDOM-GUID-HERE|${TEST_USER_STATE_NUM}`, TEST_NONCE);
-            
-            msal = new UserAgentApplication(config);
-
->>>>>>> 37913c91
+
+            msal = new UserAgentApplication(config);
+
             const checkRespFromServer = function(response: AuthResponse) {
                 expect(response.uniqueId).to.be.eq(TEST_UNIQUE_ID);
                 expect(response.tokenType).to.be.eq(ServerHashParamKeys.ID_TOKEN);
@@ -1139,17 +1113,11 @@
             msal.handleRedirectCallback(checkRespFromServer, errorReceivedCallback);
         });
 
-<<<<<<< HEAD
-        it("tests saveTokenForHash in case of error", function(done) {
-            cacheStorage.setItem(TemporaryCacheKeys.URL_HASH, testHashesForState(TEST_LIBRARY_STATE).TEST_ERROR_HASH + TEST_USER_STATE_NUM);
+        it("tests saveTokenForHash in case of error", function() {
+            window.location.hash = testHashesForState(TEST_LIBRARY_STATE).TEST_ERROR_HASH + TEST_USER_STATE_NUM;
             cacheStorage.setItem(`${TemporaryCacheKeys.STATE_LOGIN}|${TEST_LIBRARY_STATE}|${TEST_USER_STATE_NUM}`, `${TEST_LIBRARY_STATE}|${TEST_USER_STATE_NUM}`);
-=======
-        it("tests saveTokenForHash in case of error", function() {
-            window.location.hash = TEST_HASHES.TEST_ERROR_HASH + TEST_USER_STATE_NUM;
-            cacheStorage.setItem(`${TemporaryCacheKeys.STATE_LOGIN}|RANDOM-GUID-HERE|${TEST_USER_STATE_NUM}`, "RANDOM-GUID-HERE|" + TEST_USER_STATE_NUM);
-            
-            msal = new UserAgentApplication(config);
->>>>>>> 37913c91
+
+            msal = new UserAgentApplication(config);
             const checkErrorFromServer = function(error: AuthError, response: AuthResponse) {
                 expect(cacheStorage.getItem(TemporaryCacheKeys.URL_HASH)).to.be.null;
                 expect(error instanceof ServerError).to.be.true;
@@ -1163,17 +1131,11 @@
         });
 
         // TEST_SERVER_ERROR_SUBCODE_CANCEL
-<<<<<<< HEAD
-        it("tests saveTokenForHash in case of non-consentable scopes / return to the application without consenting", function(done) {
-            cacheStorage.setItem(TemporaryCacheKeys.URL_HASH, TEST_SERVER_ERROR_SUBCODE_CANCEL + TEST_USER_STATE_NUM);
-            cacheStorage.setItem(`${TemporaryCacheKeys.STATE_LOGIN}|${TEST_LIBRARY_STATE}|${TEST_USER_STATE_NUM}`, `${TEST_LIBRARY_STATE}|${TEST_USER_STATE_NUM}`);
-=======
         it("tests saveTokenForHash in case of non-consentable scopes / return to the application without consenting", function() {
             window.location.hash = TEST_SERVER_ERROR_SUBCODE_CANCEL + TEST_USER_STATE_NUM;
-            cacheStorage.setItem(`${TemporaryCacheKeys.STATE_LOGIN}|RANDOM-GUID-HERE|${TEST_USER_STATE_NUM}`, "RANDOM-GUID-HERE|" + TEST_USER_STATE_NUM);
-            
-            msal = new UserAgentApplication(config);
->>>>>>> 37913c91
+            cacheStorage.setItem(`${TemporaryCacheKeys.STATE_LOGIN}|${TEST_LIBRARY_STATE}|${TEST_USER_STATE_NUM}`, `${TEST_LIBRARY_STATE}|${TEST_USER_STATE_NUM}`);
+
+            msal = new UserAgentApplication(config);
             const checkErrorFromServer = function(error: AuthError, response: AuthResponse) {
                 expect(cacheStorage.getItem(TemporaryCacheKeys.URL_HASH)).to.be.null;
                 expect(error instanceof ServerError).to.be.true;
@@ -1184,44 +1146,32 @@
             msal.handleRedirectCallback(checkErrorFromServer);
         });
 
-<<<<<<< HEAD
-        it("tests if you get the state back in errorReceived callback, if state is a number", function (done) {
-            cacheStorage.setItem(TemporaryCacheKeys.URL_HASH, testHashesForState(TEST_LIBRARY_STATE).TEST_ERROR_HASH + TEST_USER_STATE_NUM);
+        it("tests if you get the state back in errorReceived callback, if state is a number", function () {
+            window.location.hash = testHashesForState(TEST_LIBRARY_STATE).TEST_ERROR_HASH + TEST_USER_STATE_NUM;
             cacheStorage.setItem(`${TemporaryCacheKeys.STATE_LOGIN}|${TEST_LIBRARY_STATE}|${TEST_USER_STATE_NUM}`, `${TEST_LIBRARY_STATE}|${TEST_USER_STATE_NUM}`);
-=======
-        it("tests if you get the state back in errorReceived callback, if state is a number", function () {
-            window.location.hash = TEST_HASHES.TEST_ERROR_HASH + TEST_USER_STATE_NUM;
-            cacheStorage.setItem(`${TemporaryCacheKeys.STATE_LOGIN}|RANDOM-GUID-HERE|${TEST_USER_STATE_NUM}`, "RANDOM-GUID-HERE|" + TEST_USER_STATE_NUM);
-            
-            msal = new UserAgentApplication(config);
->>>>>>> 37913c91
+
+            msal = new UserAgentApplication(config);
             const checkErrorHasState = function(error: AuthError, response: AuthResponse) {
                 expect(response.accountState).to.include(TEST_USER_STATE_NUM);
             };
             msal.handleRedirectCallback(checkErrorHasState);
         });
 
-<<<<<<< HEAD
-        it("tests if you get the state back in errorReceived callback, if state is a url", function (done) {
-            cacheStorage.setItem(TemporaryCacheKeys.URL_HASH, testHashesForState(TEST_LIBRARY_STATE).TEST_ERROR_HASH + TEST_USER_STATE_URL);
+        it("tests if you get the state back in errorReceived callback, if state is a url", function () {
+            window.location.hash = testHashesForState(TEST_LIBRARY_STATE).TEST_ERROR_HASH + TEST_USER_STATE_URL;
             cacheStorage.setItem(`${TemporaryCacheKeys.STATE_LOGIN}|${TEST_LIBRARY_STATE}|${TEST_USER_STATE_NUM}`, `${TEST_LIBRARY_STATE}|${TEST_USER_STATE_NUM}`);
-=======
-        it("tests if you get the state back in errorReceived callback, if state is a url", function () {
-            window.location.hash = TEST_HASHES.TEST_ERROR_HASH + TEST_USER_STATE_URL;
-            cacheStorage.setItem(`${TemporaryCacheKeys.STATE_LOGIN}|RANDOM-GUID-HERE|${TEST_USER_STATE_NUM}`, "RANDOM-GUID-HERE|" + TEST_USER_STATE_NUM);
-            
-            msal = new UserAgentApplication(config);
-
->>>>>>> 37913c91
+
+            msal = new UserAgentApplication(config);
+
             const checkErrorHasState = function(error: AuthError, response: AuthResponse) {
                 expect(response.accountState).to.include(TEST_USER_STATE_URL);
             };
             msal.handleRedirectCallback(checkErrorHasState);
         });
 
-        it("tests that isCallback correctly identifies url hash", function () {       
-            msal = new UserAgentApplication(config);
-            
+        it("tests that isCallback correctly identifies url hash", function () {
+            msal = new UserAgentApplication(config);
+
             expect(msal.isCallback("not a callback")).to.be.false;
             expect(msal.isCallback("#error_description=someting_wrong")).to.be.true;
             expect(msal.isCallback("#/error_description=someting_wrong")).to.be.true;
@@ -1229,26 +1179,17 @@
             expect(msal.isCallback("#id_token=idtoken234")).to.be.true;
         });
 
-<<<<<<< HEAD
-        it("tests that expiresIn returns the correct date for access tokens", function (done) {
+        it("tests that expiresIn returns the correct date for access tokens", function () {
             const acquireTokenAccountKey = AuthCache.generateAcquireTokenAccountKey(account.homeAccountIdentifier, `${TEST_LIBRARY_STATE}|${TEST_USER_STATE_NUM}`);
             cacheStorage.setItem(acquireTokenAccountKey, JSON.stringify(account));
+
             const successHash = testHashesForState(TEST_LIBRARY_STATE).TEST_SUCCESS_ACCESS_TOKEN_HASH + TEST_USER_STATE_NUM;
+            window.location.hash = successHash;
             cacheStorage.setItem(`${TemporaryCacheKeys.STATE_ACQ_TOKEN}|${TEST_LIBRARY_STATE}|${TEST_USER_STATE_NUM}`, `${TEST_LIBRARY_STATE}|${TEST_USER_STATE_NUM}`);
             cacheStorage.setItem(`${TemporaryCacheKeys.NONCE_IDTOKEN}|${TEST_LIBRARY_STATE}|${TEST_USER_STATE_NUM}`, TEST_NONCE);
-            cacheStorage.setItem(TemporaryCacheKeys.URL_HASH, successHash);
-=======
-        it("tests that expiresIn returns the correct date for access tokens", function () {
-            sinon.stub(TimeUtils, "now").returns(TEST_TOKEN_LIFETIMES.BASELINE_DATE_CHECK);
-            const acquireTokenAccountKey = AuthCache.generateAcquireTokenAccountKey(account.homeAccountIdentifier, "RANDOM-GUID-HERE|" + TEST_USER_STATE_NUM);
-            cacheStorage.setItem(acquireTokenAccountKey, JSON.stringify(account));
-            window.location.hash = TEST_HASHES.TEST_SUCCESS_ACCESS_TOKEN_HASH + TEST_USER_STATE_NUM;
-            cacheStorage.setItem(`${TemporaryCacheKeys.STATE_ACQ_TOKEN}|RANDOM-GUID-HERE|${TEST_USER_STATE_NUM}`, "RANDOM-GUID-HERE|" + TEST_USER_STATE_NUM);
-            cacheStorage.setItem(`${TemporaryCacheKeys.NONCE_IDTOKEN}|RANDOM-GUID-HERE|${TEST_USER_STATE_NUM}`, TEST_NONCE);
-            
-            msal = new UserAgentApplication(config);
-            
->>>>>>> 37913c91
+
+            msal = new UserAgentApplication(config);
+
 
             const checkRespFromServer = function(response: AuthResponse) {
                 expect(response.uniqueId).to.be.eq(TEST_UNIQUE_ID);
@@ -1261,25 +1202,17 @@
             msal.handleRedirectCallback(checkRespFromServer, errorReceivedCallback);
         });
 
-<<<<<<< HEAD
-        it("tests that expiresIn returns the correct date for id tokens", function (done) {
+        it("tests that expiresIn returns the correct date for id tokens", function () {
             const acquireTokenAccountKey = AuthCache.generateAcquireTokenAccountKey(account.homeAccountIdentifier, `${TEST_LIBRARY_STATE}|${TEST_USER_STATE_NUM}`);
             cacheStorage.setItem(acquireTokenAccountKey, JSON.stringify(account));
+
             const successHash = testHashesForState(TEST_LIBRARY_STATE).TEST_SUCCESS_ID_TOKEN_HASH + TEST_USER_STATE_NUM;
+            window.location.hash = successHash;
             cacheStorage.setItem(`${TemporaryCacheKeys.STATE_LOGIN}|${TEST_LIBRARY_STATE}|${TEST_USER_STATE_NUM}`, `${TEST_LIBRARY_STATE}|${TEST_USER_STATE_NUM}`);
             cacheStorage.setItem(`${TemporaryCacheKeys.NONCE_IDTOKEN}|${TEST_LIBRARY_STATE}|${TEST_USER_STATE_NUM}`, TEST_NONCE);
-            cacheStorage.setItem(TemporaryCacheKeys.URL_HASH, successHash);
-=======
-        it("tests that expiresIn returns the correct date for id tokens", function () {
-            const acquireTokenAccountKey = AuthCache.generateAcquireTokenAccountKey(account.homeAccountIdentifier, "RANDOM-GUID-HERE|" + TEST_USER_STATE_NUM);
-            cacheStorage.setItem(acquireTokenAccountKey, JSON.stringify(account));
-            window.location.hash = TEST_HASHES.TEST_SUCCESS_ID_TOKEN_HASH + TEST_USER_STATE_NUM;
-            cacheStorage.setItem(`${TemporaryCacheKeys.STATE_LOGIN}|RANDOM-GUID-HERE|${TEST_USER_STATE_NUM}`, "RANDOM-GUID-HERE|" + TEST_USER_STATE_NUM);
-            cacheStorage.setItem(`${TemporaryCacheKeys.NONCE_IDTOKEN}|RANDOM-GUID-HERE|${TEST_USER_STATE_NUM}`, TEST_NONCE);
-            
-            msal = new UserAgentApplication(config);
-
->>>>>>> 37913c91
+
+            msal = new UserAgentApplication(config);
+
             const checkRespFromServer = function(response: AuthResponse) {
                 expect(response.uniqueId).to.be.eq(TEST_UNIQUE_ID);
                 expect(response.tokenType).to.be.eq(ServerHashParamKeys.ID_TOKEN);
@@ -1303,7 +1236,7 @@
                     navigateToLoginRequestUrl: false
                 }
             };
-            
+
             setAuthInstanceStubs();
             setTestCacheItems();
         });
@@ -1314,18 +1247,12 @@
             sinon.restore();
         });
 
-<<<<<<< HEAD
-        it("tests saveTokenForHash in case of interaction_required error code", function(done) {
-            cacheStorage.setItem(TemporaryCacheKeys.URL_HASH, testHashesForState(TEST_LIBRARY_STATE).TEST_INTERACTION_REQ_ERROR_HASH1 + TEST_USER_STATE_NUM);
+        it("tests saveTokenForHash in case of interaction_required error code", function() {
+            window.location.hash = testHashesForState(TEST_LIBRARY_STATE).TEST_INTERACTION_REQ_ERROR_HASH1 + TEST_USER_STATE_NUM;
             cacheStorage.setItem(`${TemporaryCacheKeys.STATE_LOGIN}|${TEST_LIBRARY_STATE}|${TEST_USER_STATE_NUM}`, `${TEST_LIBRARY_STATE}|${TEST_USER_STATE_NUM}`);
-=======
-        it("tests saveTokenForHash in case of interaction_required error code", function() {
-            window.location.hash = TemporaryCacheKeys.URL_HASH, TEST_HASHES.TEST_INTERACTION_REQ_ERROR_HASH1 + TEST_USER_STATE_NUM;
-            cacheStorage.setItem(`${TemporaryCacheKeys.STATE_LOGIN}|RANDOM-GUID-HERE|${TEST_USER_STATE_NUM}`, "RANDOM-GUID-HERE|" + TEST_USER_STATE_NUM);
-
-            msal = new UserAgentApplication(config);
-
->>>>>>> 37913c91
+
+            msal = new UserAgentApplication(config);
+
             const checkErrorFromServer = function(error: AuthError, response: AuthResponse) {
                 expect(cacheStorage.getItem(TemporaryCacheKeys.URL_HASH)).to.be.null;
                 expect(error instanceof InteractionRequiredAuthError).to.be.true;
@@ -1338,18 +1265,12 @@
             msal.handleRedirectCallback(checkErrorFromServer);
         });
 
-<<<<<<< HEAD
-        it("tests saveTokenForHash in case of interaction_required error code and description", function(done) {
-            cacheStorage.setItem(TemporaryCacheKeys.URL_HASH, testHashesForState(TEST_LIBRARY_STATE).TEST_INTERACTION_REQ_ERROR_HASH2 + TEST_USER_STATE_NUM);
+        it("tests saveTokenForHash in case of interaction_required error code and description", function() {
+            window.location.hash = testHashesForState(TEST_LIBRARY_STATE).TEST_INTERACTION_REQ_ERROR_HASH2 + TEST_USER_STATE_NUM;
             cacheStorage.setItem(`${TemporaryCacheKeys.STATE_LOGIN}|${TEST_LIBRARY_STATE}|${TEST_USER_STATE_NUM}`, `${TEST_LIBRARY_STATE}|${TEST_USER_STATE_NUM}`);
-=======
-        it("tests saveTokenForHash in case of interaction_required error code and description", function() {
-            window.location.hash = TemporaryCacheKeys.URL_HASH, TEST_HASHES.TEST_INTERACTION_REQ_ERROR_HASH2 + TEST_USER_STATE_NUM;
-            cacheStorage.setItem(`${TemporaryCacheKeys.STATE_LOGIN}|RANDOM-GUID-HERE|${TEST_USER_STATE_NUM}`, "RANDOM-GUID-HERE|" + TEST_USER_STATE_NUM);
-
-            msal = new UserAgentApplication(config);
-
->>>>>>> 37913c91
+
+            msal = new UserAgentApplication(config);
+
             const checkErrorFromServer = function(error: AuthError, response: AuthResponse) {
                 expect(cacheStorage.getItem(TemporaryCacheKeys.URL_HASH)).to.be.null;
                 expect(error instanceof InteractionRequiredAuthError).to.be.true;
@@ -1364,18 +1285,12 @@
             msal.handleRedirectCallback(checkErrorFromServer);
         });
 
-<<<<<<< HEAD
-        it("tests saveTokenForHash in case of login_required error code", function(done) {
-            cacheStorage.setItem(TemporaryCacheKeys.URL_HASH, testHashesForState(TEST_LIBRARY_STATE).TEST_LOGIN_REQ_ERROR_HASH1 + TEST_USER_STATE_NUM);
+        it("tests saveTokenForHash in case of login_required error code", function() {
+            window.location.hash = testHashesForState(TEST_LIBRARY_STATE).TEST_LOGIN_REQ_ERROR_HASH1 + TEST_USER_STATE_NUM;
             cacheStorage.setItem(`${TemporaryCacheKeys.STATE_LOGIN}|${TEST_LIBRARY_STATE}|${TEST_USER_STATE_NUM}`, `${TEST_LIBRARY_STATE}|${TEST_USER_STATE_NUM}`);
-=======
-        it("tests saveTokenForHash in case of login_required error code", function() {
-            window.location.hash = TemporaryCacheKeys.URL_HASH, TEST_HASHES.TEST_LOGIN_REQ_ERROR_HASH1 + TEST_USER_STATE_NUM;
-            cacheStorage.setItem(`${TemporaryCacheKeys.STATE_LOGIN}|RANDOM-GUID-HERE|${TEST_USER_STATE_NUM}`, "RANDOM-GUID-HERE|" + TEST_USER_STATE_NUM);
-
-            msal = new UserAgentApplication(config);
-
->>>>>>> 37913c91
+
+            msal = new UserAgentApplication(config);
+
             const checkErrorFromServer = function(error: AuthError, response: AuthResponse) {
                 expect(cacheStorage.getItem(TemporaryCacheKeys.URL_HASH)).to.be.null;
                 expect(error instanceof InteractionRequiredAuthError).to.be.true;
@@ -1388,18 +1303,12 @@
             msal.handleRedirectCallback(checkErrorFromServer);
         });
 
-<<<<<<< HEAD
-        it("tests saveTokenForHash in case of login_required error code and description", function(done) {
-            cacheStorage.setItem(TemporaryCacheKeys.URL_HASH, testHashesForState(TEST_LIBRARY_STATE).TEST_LOGIN_REQ_ERROR_HASH2 + TEST_USER_STATE_NUM);
+        it("tests saveTokenForHash in case of login_required error code and description", function() {
+            window.location.hash = testHashesForState(TEST_LIBRARY_STATE).TEST_LOGIN_REQ_ERROR_HASH2 + TEST_USER_STATE_NUM;
             cacheStorage.setItem(`${TemporaryCacheKeys.STATE_LOGIN}|${TEST_LIBRARY_STATE}|${TEST_USER_STATE_NUM}`, `${TEST_LIBRARY_STATE}|${TEST_USER_STATE_NUM}`);
-=======
-        it("tests saveTokenForHash in case of login_required error code and description", function() {
-            window.location.hash = TemporaryCacheKeys.URL_HASH, TEST_HASHES.TEST_LOGIN_REQ_ERROR_HASH2 + TEST_USER_STATE_NUM;
-            cacheStorage.setItem(`${TemporaryCacheKeys.STATE_LOGIN}|RANDOM-GUID-HERE|${TEST_USER_STATE_NUM}`, "RANDOM-GUID-HERE|" + TEST_USER_STATE_NUM);
-
-            msal = new UserAgentApplication(config);
-
->>>>>>> 37913c91
+
+            msal = new UserAgentApplication(config);
+
             const checkErrorFromServer = function(error: AuthError, response: AuthResponse) {
                 expect(cacheStorage.getItem(TemporaryCacheKeys.URL_HASH)).to.be.null;
                 expect(error instanceof InteractionRequiredAuthError).to.be.true;
@@ -1414,18 +1323,12 @@
             msal.handleRedirectCallback(checkErrorFromServer);
         });
 
-<<<<<<< HEAD
-        it("tests saveTokenForHash in case of consent_required error code", function(done) {
-            cacheStorage.setItem(TemporaryCacheKeys.URL_HASH, testHashesForState(TEST_LIBRARY_STATE).TEST_CONSENT_REQ_ERROR_HASH1 + TEST_USER_STATE_NUM);
+        it("tests saveTokenForHash in case of consent_required error code", function() {
+            window.location.hash = testHashesForState(TEST_LIBRARY_STATE).TEST_CONSENT_REQ_ERROR_HASH1 + TEST_USER_STATE_NUM;
             cacheStorage.setItem(`${TemporaryCacheKeys.STATE_LOGIN}|${TEST_LIBRARY_STATE}|${TEST_USER_STATE_NUM}`, `${TEST_LIBRARY_STATE}|${TEST_USER_STATE_NUM}`);
-=======
-        it("tests saveTokenForHash in case of consent_required error code", function() {
-            window.location.hash = TemporaryCacheKeys.URL_HASH, TEST_HASHES.TEST_CONSENT_REQ_ERROR_HASH1 + TEST_USER_STATE_NUM;
-            cacheStorage.setItem(`${TemporaryCacheKeys.STATE_LOGIN}|RANDOM-GUID-HERE|${TEST_USER_STATE_NUM}`, "RANDOM-GUID-HERE|" + TEST_USER_STATE_NUM);
-
-            msal = new UserAgentApplication(config);
-
->>>>>>> 37913c91
+
+            msal = new UserAgentApplication(config);
+
             const checkErrorFromServer = function(error: AuthError, response: AuthResponse) {
                 expect(cacheStorage.getItem(TemporaryCacheKeys.URL_HASH)).to.be.null;
                 expect(error instanceof InteractionRequiredAuthError).to.be.true;
@@ -1438,18 +1341,12 @@
             msal.handleRedirectCallback(checkErrorFromServer);
         });
 
-<<<<<<< HEAD
-        it("tests saveTokenForHash in case of consent_required error code and description", function(done) {
-            cacheStorage.setItem(TemporaryCacheKeys.URL_HASH, testHashesForState(TEST_LIBRARY_STATE).TEST_CONSENT_REQ_ERROR_HASH2 + TEST_USER_STATE_NUM);
+        it("tests saveTokenForHash in case of consent_required error code and description", function() {
+            window.location.hash = testHashesForState(TEST_LIBRARY_STATE).TEST_CONSENT_REQ_ERROR_HASH2 + TEST_USER_STATE_NUM;
             cacheStorage.setItem(`${TemporaryCacheKeys.STATE_LOGIN}|${TEST_LIBRARY_STATE}|${TEST_USER_STATE_NUM}`, `${TEST_LIBRARY_STATE}|${TEST_USER_STATE_NUM}`);
-=======
-        it("tests saveTokenForHash in case of consent_required error code and description", function() {
-            window.location.hash = TemporaryCacheKeys.URL_HASH, TEST_HASHES.TEST_CONSENT_REQ_ERROR_HASH2 + TEST_USER_STATE_NUM;
-            cacheStorage.setItem(`${TemporaryCacheKeys.STATE_LOGIN}|RANDOM-GUID-HERE|${TEST_USER_STATE_NUM}`, "RANDOM-GUID-HERE|" + TEST_USER_STATE_NUM);
-
-            msal = new UserAgentApplication(config);
-
->>>>>>> 37913c91
+
+            msal = new UserAgentApplication(config);
+
             const checkErrorFromServer = function(error: AuthError, response: AuthResponse) {
                 expect(cacheStorage.getItem(TemporaryCacheKeys.URL_HASH)).to.be.null;
                 expect(error instanceof InteractionRequiredAuthError).to.be.true;
