{
    "name": "@azure/msal-browser",
    "author": {
        "name": "Microsoft",
        "email": "nugetaad@microsoft.com",
        "url": "https://www.microsoft.com"
    },
    "license": "MIT",
    "repository": {
        "type": "git",
        "url": "https://github.com/AzureAD/microsoft-authentication-library-for-js.git"
    },
    "version": "2.0.0-beta.0",
    "description": "Microsoft Authentication Library for js",
    "keywords": [
        "implicit",
        "authorization code",
        "PKCE",
        "js",
        "AAD",
        "msal",
        "oauth"
    ],
    "main": "./dist/index.js",
    "module": "./dist/index.es.js",
    "types": "./dist/index.d.ts",
    "engines": {
        "node": ">=0.8.0"
    },
    "directories": {
        "test": "test"
    },
    "files": [
        "dist"
    ],
    "scripts": {
        "clean": "shx rm -rf dist lib",
        "clean:coverage": "rimraf ../../.nyc_output/*",
        "lint": "eslint src --ext .ts",
<<<<<<< HEAD
=======
        "doc": "npm run doc:generate && npm run doc:deploy",
        "doc:generate": "typedoc --mode modules --excludePrivate --excludeProtected --out ./ref ./src/ --gitRevision dev",
        "doc:deploy": "gh-pages -d ref -a -e ref/msal-browser",
>>>>>>> 1dbf0857
        "test": "mocha",
        "test:coverage": "nyc --reporter=text mocha",
        "test:coverage:only": "npm run clean:coverage && npm run test:coverage",
        "build:all": "npm run build:common && npm run build",
        "build:common": "cd ../msal-common && npm run build",
        "build:modules": "rollup -c",
        "build:modules:watch": "rollup -cw",
        "build": "npm run clean && npm run lint && npm run build:modules",
        "prepack": "npm run build:all"
    },
    "devDependencies": {
        "@babel/core": "^7.7.2",
        "@babel/plugin-proposal-class-properties": "^7.7.0",
        "@babel/plugin-proposal-object-rest-spread": "^7.6.2",
        "@babel/polyfill": "^7.7.0",
        "@babel/preset-env": "^7.7.1",
        "@babel/preset-typescript": "^7.7.2",
        "@babel/register": "^7.7.0",
        "@istanbuljs/nyc-config-babel": "^2.1.1",
        "@trust/webcrypto": "^0.9.2",
        "@types/chai": "^4.2.5",
        "@types/chai-as-promised": "^7.1.2",
        "@types/mocha": "^5.2.7",
        "@types/sinon": "^7.5.0",
        "@typescript-eslint/eslint-plugin": "^2.4.0",
        "@typescript-eslint/eslint-plugin-tslint": "^2.4.0",
        "@typescript-eslint/parser": "^2.4.0",
        "babel-plugin-istanbul": "^5.2.0",
        "chai": "^4.2.0",
        "chai-as-promised": "^7.1.1",
        "eslint": "^6.5.1",
        "gh-pages": "^2.2.0",
        "husky": "^3.0.9",
        "jsdom": "^15.2.1",
        "jsdom-global": "^3.0.2",
        "mocha": "^7.1.2",
        "nyc": "^15.0.0",
        "rimraf": "^3.0.0",
        "rollup": "^1.24.0",
        "rollup-plugin-node-resolve": "^5.2.0",
        "rollup-plugin-typescript2": "^0.24.3",
        "rollup-plugin-uglify": "^6.0.4",
        "rollup-plugin-json": "^4.0.0",
        "shx": "^0.3.2",
        "sinon": "^7.5.0",
        "tslib": "^1.10.0",
        "tslint": "^5.20.0",
        "typedoc": "^0.16.11",
        "typescript": "^3.8.3"
    },
    "dependencies": {
        "@azure/msal-common": "1.0.0-beta.0"
    }
}<|MERGE_RESOLUTION|>--- conflicted
+++ resolved
@@ -37,12 +37,9 @@
         "clean": "shx rm -rf dist lib",
         "clean:coverage": "rimraf ../../.nyc_output/*",
         "lint": "eslint src --ext .ts",
-<<<<<<< HEAD
-=======
         "doc": "npm run doc:generate && npm run doc:deploy",
         "doc:generate": "typedoc --mode modules --excludePrivate --excludeProtected --out ./ref ./src/ --gitRevision dev",
         "doc:deploy": "gh-pages -d ref -a -e ref/msal-browser",
->>>>>>> 1dbf0857
         "test": "mocha",
         "test:coverage": "nyc --reporter=text mocha",
         "test:coverage:only": "npm run clean:coverage && npm run test:coverage",
