--- conflicted
+++ resolved
@@ -25,16 +25,10 @@
 import { ClientAuthError, ClientAuthErrorMessage } from "./error/ClientAuthError";
 import { ServerError } from "./error/ServerError";
 import { InteractionRequiredAuthError } from "./error/InteractionRequiredAuthError";
-<<<<<<< HEAD
 import { AuthResponse, buildResponseStateOnly, setResponseIdToken } from "./AuthResponse";
-
-// default authority
-=======
-import { AuthResponse, buildResponseStateOnly } from "./AuthResponse";
 import TelemetryManager from "./telemetry/TelemetryManager";
 import { TelemetryPlatform, TelemetryConfig } from './telemetry/TelemetryTypes';
  // default authority
->>>>>>> 1b55af50
 const DEFAULT_AUTHORITY = "https://login.microsoftonline.com/common";
 
 /**
@@ -1246,11 +1240,7 @@
    * @param hash
    */
   private deserializeHash(urlFragment: string) {
-<<<<<<< HEAD
     let hash = UrlProcessor.getHashFromUrl(urlFragment);
-=======
-    const hash = Utils.getHashFromUrl(urlFragment);
->>>>>>> 1b55af50
     return Utils.deserialize(hash);
   }
 
@@ -1410,11 +1400,7 @@
           account: account,
           accountState: aState,
         };
-<<<<<<< HEAD
-        setResponseIdToken(response, idToken);
-=======
-        Utils.setResponseIdToken(response, idTokenObj);
->>>>>>> 1b55af50
+        setResponseIdToken(response, idTokenObj);
         return response;
       } else {
         this.cacheStorage.removeItem(JSON.stringify(filteredItems[0].key));
@@ -1678,12 +1664,8 @@
             response.idToken = idTokenObj;
             response.idTokenClaims = idTokenObj.claims;
           } else {
-<<<<<<< HEAD
-            response = setResponseIdToken(response, new IdToken(this.cacheStorage.getItem(Constants.idTokenKey)));
-=======
             idTokenObj = new IdToken(this.cacheStorage.getItem(Constants.idTokenKey));
-            response = Utils.setResponseIdToken(response, idTokenObj);
->>>>>>> 1b55af50
+            response = setResponseIdToken(response, idTokenObj);
           }
 
           // retrieve the authority from cache and replace with tenantID
@@ -1741,15 +1723,11 @@
 
             // login no longer in progress
             this.loginInProgress = false;
-<<<<<<< HEAD
-            response = setResponseIdToken(response, new IdToken(hashParams[Constants.idToken]));
-=======
 
             // set the idToken
             idTokenObj = new IdToken(hashParams[Constants.idToken]);
 
-            response = Utils.setResponseIdToken(response, idTokenObj);
->>>>>>> 1b55af50
+            response = setResponseIdToken(response, idTokenObj);
             if (hashParams.hasOwnProperty(Constants.clientInfo)) {
               clientInfo = hashParams[Constants.clientInfo];
             } else {
@@ -1760,11 +1738,7 @@
             let authority: string = this.cacheStorage.getItem(authorityKey, this.inCookie);
 
             if (!Utils.isEmpty(authority)) {
-<<<<<<< HEAD
-              authority = UrlProcessor.replaceTenantPath(authority, response.idToken.tenantId);
-=======
-              authority = Utils.replaceTenantPath(authority, idTokenObj.tenantId);
->>>>>>> 1b55af50
+              authority = UrlProcessor.replaceTenantPath(authority, idTokenObj.tenantId);
             }
 
             this.account = Account.createAccount(idTokenObj, new ClientInfo(clientInfo));
