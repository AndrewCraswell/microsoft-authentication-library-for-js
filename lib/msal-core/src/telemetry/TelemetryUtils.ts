--- conflicted
+++ resolved
@@ -1,21 +1,12 @@
 import { B2cAuthority } from "../B2cAuthority";
 import { AADTrustedHostList } from "../utils/Constants";
 import { TENANT_PLACEHOLDER, EVENT_NAME_PREFIX } from "./TelemetryConstants";
-<<<<<<< HEAD
-import { Utils } from "../Utils";
-import { UrlProcessor } from "../UrlProcessor";
-
-export const scrubTenantFromUri = (uri: string): String => {
-
-    const url = UrlProcessor.GetUrlComponents(uri);
-=======
 import { Utils } from "../utils/Utils";
 import { UrlUtils } from "../utils/UrlUtils";
 
 export const scrubTenantFromUri = (uri: string): String => {
 
     const url = UrlUtils.GetUrlComponents(uri);
->>>>>>> 2683d03f
 
     // validate trusted host
     if (!AADTrustedHostList[url.HostNameAndPort.toLocaleLowerCase()]) {
