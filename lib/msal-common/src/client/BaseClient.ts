--- conflicted
+++ resolved
@@ -11,15 +11,9 @@
 import { Authority } from "../authority/Authority";
 import { Logger } from "../logger/Logger";
 import { AuthorityFactory } from "../authority/AuthorityFactory";
-<<<<<<< HEAD
-import {AADServerParamKeys, Constants, HeaderNames} from "../utils/Constants";
-import {ClientAuthError} from "../error/ClientAuthError";
-import {NetworkResponse} from "../network/NetworkManager";
-=======
 import { AADServerParamKeys, Constants, HeaderNames } from "../utils/Constants";
 import { ClientAuthError } from "../error/ClientAuthError";
 import { NetworkResponse } from "../network/NetworkManager";
->>>>>>> 3371ff52
 import { ServerAuthorizationTokenResponse } from "../server/ServerAuthorizationTokenResponse";
 import { UnifiedCacheManager } from "../unifiedCache/UnifiedCacheManager";
 
@@ -47,9 +41,6 @@
     protected spaCacheManager: CacheHelpers;
 
     // Helper API object for serialized cache operations
-    protected unifiedCacheManager: UnifiedCacheManager;
-
-        // Helper API object for serialized cache operations
     protected unifiedCacheManager: UnifiedCacheManager;
 
     // Account object
