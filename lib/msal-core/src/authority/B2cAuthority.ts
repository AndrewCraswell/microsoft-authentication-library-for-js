/*
 * Copyright (c) Microsoft Corporation. All rights reserved.
 * Licensed under the MIT License.
 */

import { Authority } from "./Authority";
import { AuthorityType } from "./Authority";
import { ClientConfigurationError } from "../error/ClientConfigurationError";
<<<<<<< HEAD
import { ITenantDiscoveryResponse } from './ITenantDiscoveryResponse';
=======
import TelemetryManager from "../telemetry/TelemetryManager";
>>>>>>> fc973cf9

export const B2CTrustedHostList: object = {};

/**
 * @hidden
 */
export class B2cAuthority extends Authority {
    public static B2C_PREFIX: String = "tfp";
    public constructor(authority: string, validateAuthority: boolean, authorityMetadata?: ITenantDiscoveryResponse) {
        super(authority, validateAuthority, authorityMetadata);
    }

    public get AuthorityType(): AuthorityType {
        return AuthorityType.B2C;
    }

    /**
     * Returns a promise with the TenantDiscoveryEndpoint
     */
    public async GetOpenIdConfigurationEndpointAsync(telemetryManager: TelemetryManager, correlationId: string): Promise<string> {
        if (!this.IsValidationEnabled || this.IsInTrustedHostList(this.CanonicalAuthorityUrlComponents.HostNameAndPort)) {
            return this.DefaultOpenIdConfigurationEndpoint;
        }

        throw ClientConfigurationError.createUntrustedAuthorityError();
    }

    /**
     * Checks to see if the host is in a list of trusted hosts
     * @param {string} The host to look up
     */
    public IsInTrustedHostList(host: string): boolean {
        if (this.IsValidationEnabled && !Object.keys(B2CTrustedHostList).length) {
            throw ClientConfigurationError.createKnownAuthoritiesNotSetError();
        }

        return B2CTrustedHostList[host.toLowerCase()];
    }
}<|MERGE_RESOLUTION|>--- conflicted
+++ resolved
@@ -6,11 +6,8 @@
 import { Authority } from "./Authority";
 import { AuthorityType } from "./Authority";
 import { ClientConfigurationError } from "../error/ClientConfigurationError";
-<<<<<<< HEAD
 import { ITenantDiscoveryResponse } from './ITenantDiscoveryResponse';
-=======
 import TelemetryManager from "../telemetry/TelemetryManager";
->>>>>>> fc973cf9
 
 export const B2CTrustedHostList: object = {};
 
