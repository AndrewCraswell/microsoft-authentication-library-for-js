/*
 * Copyright (c) Microsoft Corporation. All rights reserved.
 * Licensed under the MIT License.
 */
<<<<<<< HEAD
import { SPAClient, TokenResponse } from "@azure/msal-common";
=======
import { AuthorizationCodeModule, TokenResponse, StringUtils } from "@azure/msal-common";
>>>>>>> dd5d2e08
import { BrowserStorage } from "../cache/BrowserStorage";
import { BrowserAuthError } from "../error/BrowserAuthError";

/**
 * Abstract class which defines operations for a browser interaction handling class.
 */
export abstract class InteractionHandler {

    protected authModule: SPAClient;
    protected browserStorage: BrowserStorage;

    constructor(authCodeModule: SPAClient, storageImpl: BrowserStorage) {
        this.authModule = authCodeModule;
        this.browserStorage = storageImpl;
    }

    /**
     * Function to enable user interaction.
     * @param requestUrl
     */
    abstract initiateAuthRequest(requestUrl: string): Window | Promise<HTMLIFrameElement>;

    /**
     * Function to handle response parameters from hash.
     * @param locationHash
     */
    async handleCodeResponse(locationHash: string): Promise<TokenResponse> {
        // Check that location hash isn't empty.
        if (StringUtils.isEmpty(locationHash)) {
            throw BrowserAuthError.createEmptyHashError(locationHash);
        }

        // Handle code response.
        const codeResponse = this.authModule.handleFragmentResponse(locationHash);
        
        // Acquire token with retrieved code.
        return this.authModule.acquireToken(codeResponse);
    }
}<|MERGE_RESOLUTION|>--- conflicted
+++ resolved
@@ -2,11 +2,7 @@
  * Copyright (c) Microsoft Corporation. All rights reserved.
  * Licensed under the MIT License.
  */
-<<<<<<< HEAD
-import { SPAClient, TokenResponse } from "@azure/msal-common";
-=======
-import { AuthorizationCodeModule, TokenResponse, StringUtils } from "@azure/msal-common";
->>>>>>> dd5d2e08
+import { SPAClient, TokenResponse, StringUtils } from "@azure/msal-common";
 import { BrowserStorage } from "../cache/BrowserStorage";
 import { BrowserAuthError } from "../error/BrowserAuthError";
 
