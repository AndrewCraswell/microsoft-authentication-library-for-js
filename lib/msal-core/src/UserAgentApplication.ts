// Copyright (c) Microsoft Corporation. All rights reserved.
// Licensed under the MIT License.

import { AccessTokenCacheItem } from "./AccessTokenCacheItem";
import { AccessTokenKey } from "./AccessTokenKey";
import { AccessTokenValue } from "./AccessTokenValue";
import { ServerRequestParameters } from "./ServerRequestParameters";
import { Authority } from "./Authority";
import { ClientInfo } from "./ClientInfo";
import { Constants, SSOTypes, PromptState } from "./Constants";
import { IdToken } from "./IdToken";
import { Logger } from "./Logger";
import { Storage } from "./Storage";
import { Account } from "./Account";
import { Utils } from "./Utils";
import { AuthorityFactory } from "./AuthorityFactory";
import { Configuration, buildConfiguration } from "./Configuration";
import { AuthenticationParameters, QPDict, validateClaimsRequest } from "./AuthenticationParameters";
import { ClientConfigurationError } from "./error/ClientConfigurationError";
import { AuthError } from "./error/AuthError";
import { ClientAuthError, ClientAuthErrorMessage } from "./error/ClientAuthError";
import { ServerError } from "./error/ServerError";
import { InteractionRequiredAuthError } from "./error/InteractionRequiredAuthError";
import { AuthResponse } from "./AuthResponse";

// default authority
const DEFAULT_AUTHORITY = "https://login.microsoftonline.com/common";

/**
 * Interface to handle iFrame generation, Popup Window creation and redirect handling
 */
declare global {
    interface Window {
        msal: Object;
        CustomEvent: CustomEvent;
        Event: Event;
        activeRenewals: {};
        renewStates: Array<string>;
        callbackMappedToRenewStates : {};
        promiseMappedToRenewStates: {};
        openedWindows: Array<Window>;
        requestType: string;
    }
}

/**
 * @hidden
 * response_type from OpenIDConnect
 * References: https://openid.net/specs/oauth-v2-multiple-response-types-1_0.html & https://tools.ietf.org/html/rfc6749#section-4.2.1
 * Since we support only implicit flow in this library, we restrict the response_type support to only 'token' and 'id_token'
 *
 */
const ResponseTypes = {
  id_token: "id_token",
  token: "token",
  id_token_token: "id_token token"
};

/**
 * @hidden
 */
export interface CacheResult {
  errorDesc: string;
  token: string;
  error: string;
}

/**
 * @hidden
 * Data type to hold information about state returned from the server
 */
export type ResponseStateInfo = {
  state: string;
  stateMatch: boolean;
  requestType: string;
};

/**
 * A type alias for a tokenReceivedCallback function.
 * @returns response of type {@link AuthResponse}
 * The function that will get the call back once this API is completed (either successfully or with a failure).
 */
export type tokenReceivedCallback = (response: AuthResponse) => void;

/**
 * A type alias for a errorReceivedCallback function.
 * @returns response of type {@link AuthError}
 */
export type errorReceivedCallback = (authError: AuthError, accountState: string) => void;

/**
 * @hidden
 * A wrapper to handle the token response/error within the iFrame always
 *
 * @param target
 * @param propertyKey
 * @param descriptor
 */
const resolveTokenOnlyIfOutOfIframe = (target: any, propertyKey: string, descriptor: PropertyDescriptor) => {
  const tokenAcquisitionMethod = descriptor.value;
  descriptor.value = function (...args: any[]) {
      return this.isInIframe()
          ? new Promise(() => {
            return;
          })
          : tokenAcquisitionMethod.apply(this, args);
  };
  return descriptor;
};

/**
 * UserAgentApplication class : {@link UserAgentApplication}
 * Object Instance that the developer can use to make loginXX OR acquireTokenXX functions
 */
export class UserAgentApplication {

  // input Configuration by the developer/user
  private config: Configuration;

  // callbacks for token/error
  private tokenReceivedCallback: tokenReceivedCallback = null;
  private errorReceivedCallback: errorReceivedCallback = null;

  // Added for readability as these params are very frequently used
  private logger: Logger;
  private clientId: string;
  private inCookie: boolean;

  // Cache and Account info referred across token grant flow
  protected cacheStorage: Storage;
  private account: Account;

  // state variables
  private loginInProgress: boolean;
  private acquireTokenInProgress: boolean;
  private silentAuthenticationState: string;
  private silentLogin: boolean;
  private redirectCallbacksSet: boolean;

  // Authority Functionality
  protected authorityInstance: Authority;

  /**
   * setter for the authority URL
   * @param {string} authority
   */
  // If the developer passes an authority, create an instance
  public set authority(val) {
    this.authorityInstance = AuthorityFactory.CreateInstance(val, this.config.auth.validateAuthority);
  }

  /**
   * returns the authority, where authority is a URL indicating the directory that MSAL can use to obtain tokens
   * - In Azure AD, this attribute is a URL indicating the Azure active directory that MSAL uses to obtain tokens
   * It is of the form https://login.microsoftonline.com/&lt;Enter_the_Tenant_Info_Here&gt;
   * If your application supports Accounts in one organizational directory, replace "Enter_the_Tenant_Info_Here" value with the Tenant Id or Tenant name (for example, contoso.microsoft.com)
   * If your application supports Accounts in any organizational directory, replace "Enter_the_Tenant_Info_Here" value with organizations
   * If your application supports Accounts in any organizational directory and personal Microsoft accounts, replace "Enter_the_Tenant_Info_Here" value with common.
   * To restrict support to Personal Microsoft accounts only, replace "Enter_the_Tenant_Info_Here" value with consumers.
   * - In Azure B2C, it is of the form https://&lt;instance&gt;/tfp/&lt;tenant&gt;/<policyName>/
   *
   * @returns {string} authority
   */
  public get authority(): string {
    return this.authorityInstance.CanonicalAuthority;
  }

  /**
   * returns the authority instance
   * @returns authority {@link Authority}
   */
  public getAuthorityInstance(): Authority {
    return this.authorityInstance;
  }

  /**
   * Constructor for the {@link UserAgentApplication} object
   * This is to be able to instantiate the {@link UserAgentApplication} object
   * @constructor
   *
   * Important attributes to configure are:
   * - clientID: the application ID of your application. You get obtain one by registering your application with our Application registration portal : https://portal.azure.com/#blade/Microsoft_AAD_IAM/ActiveDirectoryMenuBlade/RegisteredAppsPreview
   * - authority: the authority URL for your application
   * @param {@link Configuration} configuration object for the MSAL UserAgentApplication instance
   */
  constructor(configuration: Configuration) {

    // Set the Configuration
    this.config = buildConfiguration(configuration);

    // Set the callback boolean
    this.redirectCallbacksSet = false;

    this.logger = this.config.system.logger;
    this.clientId = this.config.auth.clientId;
    this.inCookie = this.config.cache.storeAuthStateInCookie;

    // if no authority is passed, set the default: "https://login.microsoftonline.com/common"
    this.authority = this.config.auth.authority || DEFAULT_AUTHORITY;

    // track login and acquireToken in progress
    this.loginInProgress = false;
    this.acquireTokenInProgress = false;

    // cache keys msal - typescript throws an error if any value other than "localStorage" or "sessionStorage" is passed
    try {
      this.cacheStorage = new Storage(this.config.cache.cacheLocation);
    } catch (e) {
        throw ClientConfigurationError.createInvalidCacheLocationConfigError(this.config.cache.cacheLocation);
    }

    // Initialize window handling code
    window.openedWindows = [];
    window.activeRenewals = {};
    window.renewStates = [];
    window.callbackMappedToRenewStates = { };
    window.promiseMappedToRenewStates = { };
    window.msal = this;

    const urlHash = window.location.hash;
    const isCallback = this.isCallback(urlHash);

    // On the server 302 - Redirect, handle this
    if (!this.config.framework.isAngular) {
      if (isCallback) {
        this.handleAuthenticationResponse(urlHash);
      }
    }
  }

  //#region Redirect Callbacks
  /**
   * Sets the callback functions for the redirect flow to send back the success or error object.
   * @param {tokenReceivedCallback} successCallback - Callback which contains the AuthResponse object, containing data from the server.
   * @param {errorReceivedCallback} errorCallback - Callback which contains a AuthError object, containing error data from either the server
   * or the library, depending on the origin of the error.
   */
  handleRedirectCallbacks(successCallback: tokenReceivedCallback, errorCallback: errorReceivedCallback): void {
    if (!successCallback) {
      this.redirectCallbacksSet = false;
      throw ClientConfigurationError.createInvalidCallbackObjectError("successCallback", successCallback);
    } else if (!errorCallback) {
      this.redirectCallbacksSet = false;
      throw ClientConfigurationError.createInvalidCallbackObjectError("errorCallback", errorCallback);
    }

    // Set callbacks
    this.tokenReceivedCallback = successCallback;
    this.errorReceivedCallback = errorCallback;

    this.redirectCallbacksSet = true;

    // On the server 302 - Redirect, handle this
    if (!this.config.framework.isAngular) {
      const cachedHash = this.cacheStorage.getItem(Constants.urlHash);
      if (cachedHash) {
        this.processCallBack(cachedHash, null);
      }
    }
  }

  //#endregion

  //#region Redirect Flow

  /**
   * Use when initiating the login process by redirecting the user's browser to the authorization endpoint.
   * @param {@link AuthenticationParameters}
   */
  loginRedirect(request?: AuthenticationParameters): void {

    // Throw error if callbacks are not set before redirect
    if (!this.redirectCallbacksSet) {
      throw ClientConfigurationError.createRedirectCallbacksNotSetError();
    }

    // Creates navigate url; saves value in cache; redirect user to AAD
    if (this.loginInProgress) {
      let reqState;
      if (request) {
        reqState = request.state;
      }
      this.errorReceivedCallback(ClientAuthError.createLoginInProgressError(), reqState);
      return;
    }

    // if extraScopesToConsent is passed, append them to the login request
    let scopes: Array<string> = this.appendScopes(request);

    // Validate and filter scopes (the validate function will throw if validation fails)
    this.validateInputScope(scopes, false);

    const account: Account = this.getAccount();

    // defer queryParameters generation to Helper if developer passes account/sid/login_hint
    if (Utils.isSSOParam(request)) {
      // if account is not provided, we pass null
      this.loginRedirectHelper(account, request, scopes);
    }
    // else handle the library data
    else {
      // extract ADAL id_token if exists
      let adalIdToken = this.extractADALIdToken();

      // silent login if ADAL id_token is retrieved successfully - SSO
      if (adalIdToken && !scopes) {
        this.logger.info("ADAL's idToken exists. Extracting login information from ADAL's idToken ");
        let tokenRequest: AuthenticationParameters = this.buildIDTokenRequest(request);

        this.silentLogin = true;
        this.acquireTokenSilent(tokenRequest).then(response => {
          this.silentLogin = false;
          this.logger.info("Unified cache call is successful");

          if (this.tokenReceivedCallback) {
            this.tokenReceivedCallback(response);
          }
        }, (error) => {
          this.silentLogin = false;
          this.logger.error("Error occurred during unified cache ATS");

          // call the loginRedirectHelper later with no user account context
          this.loginRedirectHelper(null, request, scopes);
        });
      }
      // else proceed to login
      else {
        // call the loginRedirectHelper later with no user account context
        this.loginRedirectHelper(null, request, scopes);
      }
    }

  }

  /**
   * @hidden
   * Helper function to loginRedirect
   *
   * @param account
   * @param AuthenticationParameters
   * @param scopes
   */
  private loginRedirectHelper(account: Account, request: AuthenticationParameters, scopes?: Array<string>) {
    // Track login in progress
    this.loginInProgress = true;

    this.authorityInstance.resolveEndpointsAsync().then(() => {

      // create the Request to be sent to the Server
      let serverAuthenticationRequest = new ServerRequestParameters(
        this.authorityInstance,
        this.clientId, scopes,
        ResponseTypes.id_token,
        this.getRedirectUri(),
        request.state
      );

      // populate QueryParameters (sid/login_hint/domain_hint) and any other extraQueryParameters set by the developer
      serverAuthenticationRequest = this.populateQueryParams(account, request, serverAuthenticationRequest);

      // if the user sets the login start page - angular only??
      let loginStartPage = this.cacheStorage.getItem(Constants.angularLoginRequest);
      if (!loginStartPage || loginStartPage === "") {
        loginStartPage = window.location.href;
      } else {
        this.cacheStorage.setItem(Constants.angularLoginRequest, "");
      }

      // Cache the state, nonce, and login request data
      this.cacheStorage.setItem(Constants.loginRequest, loginStartPage, this.inCookie);
      this.cacheStorage.setItem(Constants.loginError, "");

      this.cacheStorage.setItem(Constants.stateLogin, serverAuthenticationRequest.state, this.inCookie);
      this.cacheStorage.setItem(Constants.nonceIdToken, serverAuthenticationRequest.nonce, this.inCookie);

      this.cacheStorage.setItem(Constants.msalError, "");
      this.cacheStorage.setItem(Constants.msalErrorDescription, "");

      // Cache authorityKey
      this.setAuthorityCache(serverAuthenticationRequest.state, this.authority);

      // build URL to navigate to proceed with the login
      let urlNavigate = serverAuthenticationRequest.createNavigateUrl(scopes) + Constants.response_mode_fragment;

      // Redirect user to login URL
      this.promptUser(urlNavigate);
    }).catch((err) => {
      // All catch - when is this executed? Possibly when error is thrown, but not if previous function rejects instead of throwing
      this.logger.warning("could not resolve endpoints");

      let reqState;
      if (request) {
        reqState = request.state;
      }

      this.errorReceivedCallback(ClientAuthError.createEndpointResolutionError(err.toString), this.getAccountState(reqState));
    });
  }

  /**
   * Used when you want to obtain an access_token for your API by redirecting the user to the authorization endpoint.
   * @param {@link AuthenticationParameters}
   *
   * To renew idToken, please pass clientId as the only scope in the Authentication Parameters
   */
  acquireTokenRedirect(request: AuthenticationParameters): void {
    // Throw error if callbacks are not set before redirect
    if (!this.redirectCallbacksSet) {
      throw ClientConfigurationError.createRedirectCallbacksNotSetError();
    }

    // Validate and filter scopes (the validate function will throw if validation fails)
    this.validateInputScope(request.scopes, true);

    // Get the account object if a session exists
    const account: Account = request.account || this.getAccount();

    // If already in progress, do not proceed
    if (this.acquireTokenInProgress) {
      let reqState;
      if (request) {
        reqState = request.state;
      }
      this.errorReceivedCallback(ClientAuthError.createAcquireTokenInProgressError(), reqState);
      return;
    }

    // If no session exists, prompt the user to login.
    if (!account && !(request.sid  || request.loginHint)) {
      this.logger.info("User login is required");
      throw ClientAuthError.createUserLoginRequiredError();
    }

    let serverAuthenticationRequest: ServerRequestParameters;
    const acquireTokenAuthority = request.authority ? AuthorityFactory.CreateInstance(request.authority, this.config.auth.validateAuthority) : this.authorityInstance;

    // Track the acquireToken progress
    this.acquireTokenInProgress = true;

    acquireTokenAuthority.resolveEndpointsAsync().then(() => {
      // On Fulfillment
      const responseType = this.getTokenType(account, request.scopes, false);
      serverAuthenticationRequest = new ServerRequestParameters(
        acquireTokenAuthority,
        this.clientId,
        request.scopes,
        responseType,
        this.getRedirectUri(),
        request.state
      );

      // Cache nonce
      this.cacheStorage.setItem(Constants.nonceIdToken, serverAuthenticationRequest.nonce, this.inCookie);

      // Cache account and authority
      this.setAccountCache(account, serverAuthenticationRequest.state);
      this.setAuthorityCache(serverAuthenticationRequest.state, acquireTokenAuthority.CanonicalAuthority);

      // populate QueryParameters (sid/login_hint/domain_hint) and any other extraQueryParameters set by the developer
      serverAuthenticationRequest = this.populateQueryParams(account, request, serverAuthenticationRequest);

      // Construct urlNavigate
      let urlNavigate = serverAuthenticationRequest.createNavigateUrl(request.scopes) + Constants.response_mode_fragment;

      // set state in cache and redirect to urlNavigate
      if (urlNavigate) {
        this.cacheStorage.setItem(Constants.stateAcquireToken, serverAuthenticationRequest.state, this.inCookie);
        window.location.replace(urlNavigate);
      }
    }).catch((err) => {
      // All catch - when is this executed? Possibly when error is thrown, but not if previous function rejects instead of throwing
      this.logger.warning("could not resolve endpoints");

      let reqState;
      if (request) {
        reqState = request.state;
      }

      this.errorReceivedCallback(ClientAuthError.createEndpointResolutionError(err.toString), this.getAccountState(reqState));
    });
  }

  /**
   * @hidden
   * Checks if the redirect response is received from the STS. In case of redirect, the url fragment has either id_token, access_token or error.
   * @param {string} hash - Hash passed from redirect page.
   * @returns {Boolean} - true if response contains id_token, access_token or error, false otherwise.
   */
  // TODO - rename this, the name is confusing
  isCallback(hash: string): boolean {
    hash = this.getHash(hash);
    const parameters = Utils.deserialize(hash);
    return (
      parameters.hasOwnProperty(Constants.errorDescription) ||
      parameters.hasOwnProperty(Constants.error) ||
      parameters.hasOwnProperty(Constants.accessToken) ||
      parameters.hasOwnProperty(Constants.idToken)

    );
  }

  //#endregion

  //#region Popup Flow

  /**
   * Use when initiating the login process via opening a popup window in the user's browser
   *
   * @param {@link AuthenticationParameters}
   *
   * @returns {Promise.<AuthResponse>} - A Promise that is fulfilled when this function has completed, or rejected if an error was raised. Returns the {@link AuthResponse} object
   */
  loginPopup(request?: AuthenticationParameters): Promise<AuthResponse> {
    // Creates navigate url; saves value in cache; redirect user to AAD
    return new Promise<AuthResponse>((resolve, reject) => {
      // Fail if login is already in progress
      if (this.loginInProgress) {
        return reject(ClientAuthError.createLoginInProgressError());
      }

      // if extraScopesToConsent is passed, append them to the login request
      let scopes: Array<string> = this.appendScopes(request);

      // Validate and filter scopes (the validate function will throw if validation fails)
      this.validateInputScope(scopes, false);

      let account = this.getAccount();

     // add the prompt parameter to the 'extraQueryParameters' if passed
      if (Utils.isSSOParam(request)) {
         // if account is not provided, we pass null
         this.loginPopupHelper(account, request, resolve, reject, scopes);
      }
      // else handle the library data
      else {
        // Extract ADAL id_token if it exists
        let adalIdToken = this.extractADALIdToken();

        // silent login if ADAL id_token is retrieved successfully - SSO
        if (adalIdToken && !scopes) {
          this.logger.info("ADAL's idToken exists. Extracting login information from ADAL's idToken ");
          let tokenRequest: AuthenticationParameters = this.buildIDTokenRequest(request);

          this.silentLogin = true;
          this.acquireTokenSilent(tokenRequest)
              .then(response => {
            this.silentLogin = false;
            this.logger.info("Unified cache call is successful");

            resolve(response);
          }, (error) => {

            this.silentLogin = false;
            this.logger.error("Error occurred during unified cache ATS");
            this.loginPopupHelper(null, request, resolve, reject, scopes);
          });
        }
        // else proceed with login
        else {
          this.loginPopupHelper(null, request, resolve, reject, scopes );
        }
      }
    });
  }

  /**
   * @hidden
   * Helper function to loginPopup
   *
   * @param account
   * @param request
   * @param resolve
   * @param reject
   * @param scopes
   */
  private loginPopupHelper(account: Account, request: AuthenticationParameters, resolve: any, reject: any, scopes?: Array<string>) {
    if (!scopes) {
      scopes = [this.clientId];
    }
    const scope = scopes.join(" ").toLowerCase();

    // Generate a popup window
    const popUpWindow = this.openWindow("about:blank", "_blank", 1, this, resolve, reject);
    if (!popUpWindow) {
      // We pass reject in openWindow, we reject there during an error
      return;
    }

    // Track login progress
    this.loginInProgress = true;

    // Resolve endpoint
    this.authorityInstance.resolveEndpointsAsync().then(() => {
      let serverAuthenticationRequest = new ServerRequestParameters(this.authorityInstance, this.clientId, scopes, ResponseTypes.id_token, this.getRedirectUri(), request.state);

      // populate QueryParameters (sid/login_hint/domain_hint) and any other extraQueryParameters set by the developer;
      serverAuthenticationRequest = this.populateQueryParams(account, request, serverAuthenticationRequest);

      // Cache the state, nonce, and login request data
      this.cacheStorage.setItem(Constants.loginRequest, window.location.href, this.inCookie);
      this.cacheStorage.setItem(Constants.loginError, "");

      this.cacheStorage.setItem(Constants.nonceIdToken, serverAuthenticationRequest.nonce, this.inCookie);

      this.cacheStorage.setItem(Constants.msalError, "");
      this.cacheStorage.setItem(Constants.msalErrorDescription, "");

      // cache authorityKey
      this.setAuthorityCache(serverAuthenticationRequest.state, this.authority);

      // Build the URL to navigate to in the popup window
      let urlNavigate = serverAuthenticationRequest.createNavigateUrl(scopes)  + Constants.response_mode_fragment;

      window.renewStates.push(serverAuthenticationRequest.state);
      window.requestType = Constants.login;

      // Register callback to capture results from server
      this.registerCallback(serverAuthenticationRequest.state, scope, resolve, reject);

      // Navigate url in popupWindow
      if (popUpWindow) {
        this.logger.infoPii("Navigated Popup window to:" + urlNavigate);
        popUpWindow.location.href = urlNavigate;
      }
    }, () => {
      // Endpoint resolution failure error
      this.logger.info(ClientAuthErrorMessage.endpointResolutionError.code + ":" + ClientAuthErrorMessage.endpointResolutionError.desc);
      this.cacheStorage.setItem(Constants.msalError, ClientAuthErrorMessage.endpointResolutionError.code);
      this.cacheStorage.setItem(Constants.msalErrorDescription, ClientAuthErrorMessage.endpointResolutionError.desc);

      // What is this? Is this the reject that is passed in?? -- REDO this in the subsequent refactor, passing reject is confusing
      if (reject) {
        reject(ClientAuthError.createEndpointResolutionError());
      }

      // Close the popup window
      if (popUpWindow) {
        popUpWindow.close();
      }
    }).catch((err) => {
      // All catch - when is this executed? Possibly when error is thrown, but not if previous function rejects instead of throwing
      this.logger.warning("could not resolve endpoints");
      reject(ClientAuthError.createEndpointResolutionError(err.toString));
    });
  }

  /**
   * Use when you want to obtain an access_token for your API via opening a popup window in the user's browser
   * @param {@link AuthenticationParameters}
   *
   * To renew idToken, please pass clientId as the only scope in the Authentication Parameters
   * @returns {Promise.<AuthResponse>} - A Promise that is fulfilled when this function has completed, or rejected if an error was raised. Returns the {@link AuthResponse} object
   */
  acquireTokenPopup(request: AuthenticationParameters): Promise<AuthResponse> {
    return new Promise<AuthResponse>((resolve, reject) => {
      // Validate and filter scopes (the validate function will throw if validation fails)
      this.validateInputScope(request.scopes, true);

      const scope = request.scopes.join(" ").toLowerCase();

      // Get the account object if a session exists
      const account: Account = request.account || this.getAccount();

      // If already in progress, throw an error and reject the request
      if (this.acquireTokenInProgress) {
        return reject(ClientAuthError.createAcquireTokenInProgressError());
      }

      // If no session exists, prompt the user to login.
      if (!account && !!(request.sid  || request.loginHint)) {
        this.logger.info("User login is required");
        return reject(ClientAuthError.createUserLoginRequiredError());
      }

      // track the acquireToken progress
      this.acquireTokenInProgress = true;

      let serverAuthenticationRequest: ServerRequestParameters;
      const acquireTokenAuthority = request.authority ? AuthorityFactory.CreateInstance(request.authority, this.config.auth.validateAuthority) : this.authorityInstance;

      // Open the popup window
      const popUpWindow = this.openWindow("about:blank", "_blank", 1, this, resolve, reject);
      if (!popUpWindow) {
        // We pass reject to openWindow, so we are rejecting there.
        return;
      }

      acquireTokenAuthority.resolveEndpointsAsync().then(() => {
        // On fullfillment
        const responseType = this.getTokenType(account, request.scopes, false);
        serverAuthenticationRequest = new ServerRequestParameters(
          acquireTokenAuthority,
          this.clientId,
          request.scopes,
          responseType,
          this.getRedirectUri(),
          request.state
        );

        // populate QueryParameters (sid/login_hint/domain_hint) and any other extraQueryParameters set by the developer
        serverAuthenticationRequest = this.populateQueryParams(account, request, serverAuthenticationRequest);

        // Cache nonce
        this.cacheStorage.setItem(Constants.nonceIdToken, serverAuthenticationRequest.nonce, this.inCookie);
        serverAuthenticationRequest.state = serverAuthenticationRequest.state;

        // Cache account and authority
        this.setAccountCache(account, serverAuthenticationRequest.state);
        this.setAuthorityCache(serverAuthenticationRequest.state, acquireTokenAuthority.CanonicalAuthority);

        // Construct the urlNavigate
        let urlNavigate = serverAuthenticationRequest.createNavigateUrl(request.scopes) + Constants.response_mode_fragment;

        window.renewStates.push(serverAuthenticationRequest.state);
        window.requestType = Constants.renewToken;
        this.registerCallback(serverAuthenticationRequest.state, scope, resolve, reject);

        // open popup window to urlNavigate
        if (popUpWindow) {
          popUpWindow.location.href = urlNavigate;
        }

      }, () => {
        // On rejection
        this.logger.info(ClientAuthErrorMessage.endpointResolutionError.code + ":" + ClientAuthErrorMessage.endpointResolutionError.desc);
        this.cacheStorage.setItem(Constants.msalError, ClientAuthErrorMessage.endpointResolutionError.code);
        this.cacheStorage.setItem(Constants.msalErrorDescription, ClientAuthErrorMessage.endpointResolutionError.desc);

        if (reject) {
          reject(ClientAuthError.createEndpointResolutionError());
        }
        if (popUpWindow) {
            popUpWindow.close();
        }
      }).catch((err) => {
        this.logger.warning("could not resolve endpoints");
        reject(ClientAuthError.createEndpointResolutionError(err.toString()));
      });
    });
  }

  /**
   * @hidden
   *
   * Used to send the user to the redirect_uri after authentication is complete. The user's bearer token is attached to the URI fragment as an id_token/access_token field.
   * This function also closes the popup window after redirection.
   *
   * @param urlNavigate
   * @param title
   * @param interval
   * @param instance
   * @param resolve
   * @param reject
   * @ignore
   */
  private openWindow(urlNavigate: string, title: string, interval: number, instance: this, resolve?: Function, reject?: Function): Window {
    // Generate a popup window
    var popupWindow: Window;
    try {
      popupWindow = this.openPopup(urlNavigate, title, Constants.popUpWidth, Constants.popUpHeight);
    } catch (e) {
      instance.loginInProgress = false;
      instance.acquireTokenInProgress = false;

      this.logger.info(ClientAuthErrorMessage.popUpWindowError.code + ":" + ClientAuthErrorMessage.popUpWindowError.desc);
      this.cacheStorage.setItem(Constants.msalError, ClientAuthErrorMessage.popUpWindowError.code);
      this.cacheStorage.setItem(Constants.msalErrorDescription, ClientAuthErrorMessage.popUpWindowError.desc);
      if (reject) {
        reject(ClientAuthError.createPopupWindowError());
      }
      return null;
    }

    // Push popup window handle onto stack for tracking
    window.openedWindows.push(popupWindow);

    const pollTimer = window.setInterval(() => {
      // If popup closed or login in progress, cancel login
      if (popupWindow && popupWindow.closed && instance.loginInProgress) {
        if (reject) {
          reject(ClientAuthError.createUserCancelledError());
        }
        window.clearInterval(pollTimer);
        if (this.config.framework.isAngular) {
            this.broadcast("msal:popUpClosed", ClientAuthErrorMessage.userCancelledError.code + Constants.resourceDelimiter + ClientAuthErrorMessage.userCancelledError.desc);
            return;
        }
        instance.loginInProgress = false;
        instance.acquireTokenInProgress = false;
      }

      try {
        const popUpWindowLocation = popupWindow.location;

        // If the popup hash changes, close the popup window
        if (popUpWindowLocation.href.indexOf(this.getRedirectUri()) !== -1) {
          window.clearInterval(pollTimer);
          instance.loginInProgress = false;
          instance.acquireTokenInProgress = false;
          this.logger.info("Closing popup window");
          // TODO: Check how this can be extracted for any framework specific code?
          if (this.config.framework.isAngular) {
              this.broadcast("msal:popUpHashChanged", popUpWindowLocation.hash);
              for (let i = 0; i < window.openedWindows.length; i++) {
                  window.openedWindows[i].close();
              }
          }
        }
      } catch (e) {
        // Cross Domain url check error.
        // Will be thrown until AAD redirects the user back to the app"s root page with the token.
        // No need to log or throw this error as it will create unnecessary traffic.
      }
    },
    interval);

    return popupWindow;
  }

  /**
   * @hidden
   *
   * Configures popup window for login.
   *
   * @param urlNavigate
   * @param title
   * @param popUpWidth
   * @param popUpHeight
   * @ignore
   * @hidden
   */
  private openPopup(urlNavigate: string, title: string, popUpWidth: number, popUpHeight: number) {
    try {
      /**
       * adding winLeft and winTop to account for dual monitor
       * using screenLeft and screenTop for IE8 and earlier
       */
      const winLeft = window.screenLeft ? window.screenLeft : window.screenX;
      const winTop = window.screenTop ? window.screenTop : window.screenY;
      /**
       * window.innerWidth displays browser window"s height and width excluding toolbars
       * using document.documentElement.clientWidth for IE8 and earlier
       */
      const width = window.innerWidth || document.documentElement.clientWidth || document.body.clientWidth;
      const height = window.innerHeight || document.documentElement.clientHeight || document.body.clientHeight;
      const left = ((width / 2) - (popUpWidth / 2)) + winLeft;
      const top = ((height / 2) - (popUpHeight / 2)) + winTop;

      // open the window
      const popupWindow = window.open(urlNavigate, title, "width=" + popUpWidth + ", height=" + popUpHeight + ", top=" + top + ", left=" + left);
      if (!popupWindow) {
        throw ClientAuthError.createPopupWindowError();
      }
      if (popupWindow.focus) {
        popupWindow.focus();
      }

      return popupWindow;
    } catch (e) {
      this.logger.error("error opening popup " + e.message);
      this.loginInProgress = false;
      this.acquireTokenInProgress = false;
      throw ClientAuthError.createPopupWindowError(e.toString());
    }
  }

  //#endregion

  //#region Silent Flow

  /**
   * Use this function to obtain a token before every call to the API / resource provider
   *
   * MSAL return's a cached token when available
   * Or it send's a request to the STS to obtain a new token using a hidden iframe.
   *
   * @param {@link AuthenticationParameters}
   *
   * To renew idToken, please pass clientId as the only scope in the Authentication Parameters
   * @returns {Promise.<AuthResponse>} - A Promise that is fulfilled when this function has completed, or rejected if an error was raised. Returns the {@link AuthResponse} object
   *
   */
  @resolveTokenOnlyIfOutOfIframe
  acquireTokenSilent(request: AuthenticationParameters): Promise<AuthResponse> {
    return new Promise<AuthResponse>((resolve, reject) => {

      // Validate and filter scopes (the validate function will throw if validation fails)
      this.validateInputScope(request.scopes, true);

      const scope = request.scopes.join(" ").toLowerCase();

      // if the developer passes an account give him the priority
      const account: Account = request.account || this.getAccount();

      // extract if there is an adalIdToken stashed in the cache
      const adalIdToken = this.cacheStorage.getItem(Constants.adalIdToken);

      //if there is no account logged in and no login_hint/sid is passed in the request
      if (!account && !!(request.sid  || request.loginHint) && Utils.isEmpty(adalIdToken) ) {
        this.logger.info("User login is required");
        return reject(ClientAuthError.createUserLoginRequiredError());
      }

      const responseType = this.getTokenType(account, request.scopes, true);

      let serverAuthenticationRequest = new ServerRequestParameters(
        AuthorityFactory.CreateInstance(request.authority, this.config.auth.validateAuthority),
        this.clientId,
        request.scopes,
        responseType,
        this.getRedirectUri(),
        request.state
      );

      // populate QueryParameters (sid/login_hint/domain_hint) and any other extraQueryParameters set by the developer
      if (Utils.isSSOParam(request) || account) {
        serverAuthenticationRequest = this.populateQueryParams(account, request, serverAuthenticationRequest);
      }
      //if user didn't pass login_hint/sid and adal's idtoken is present, extract the login_hint from the adalIdToken
      else if (!account && !Utils.isEmpty(adalIdToken)) {
        // if adalIdToken exists, extract the SSO info from the same
        const adalIdTokenObject = Utils.extractIdToken(adalIdToken);
        this.logger.verbose("ADAL's idToken exists. Extracting login information from ADAL's idToken ");
        serverAuthenticationRequest = this.populateQueryParams(account, null, serverAuthenticationRequest, adalIdTokenObject);
      }
      let userContainedClaims = request.claimsRequest || serverAuthenticationRequest.claimsValue;

      let authErr: AuthError;
      let cacheResultResponse;

      if (!userContainedClaims) {
        try {
          cacheResultResponse = this.getCachedToken(serverAuthenticationRequest, account);
        } catch (e) {
          authErr = e;
        }
      }

      // resolve/reject based on cacheResult
      if (cacheResultResponse) {
        this.logger.info("Token is already in cache for scope:" + scope);
        resolve(cacheResultResponse);
        return null;
      }
      else if (authErr) {
        this.logger.infoPii(authErr.errorCode + ":" + authErr.errorMessage);
        reject(authErr);
        return null;
      }
      // else proceed with login
      else {
        if (userContainedClaims) {
          this.logger.verbose("Skipped cache lookup since claims were given.");
        } else {
          this.logger.verbose("Token is not in cache for scope:" + scope);
        }
        // Cache result can return null if cache is empty. In that case, set authority to default value if no authority is passed to the api.
        if (!serverAuthenticationRequest.authorityInstance) {
            serverAuthenticationRequest.authorityInstance = request.authority ? AuthorityFactory.CreateInstance(request.authority, this.config.auth.validateAuthority) : this.authorityInstance;
        }
        // cache miss
        return serverAuthenticationRequest.authorityInstance.resolveEndpointsAsync()
        .then(() => {
          // refresh attempt with iframe
          // Already renewing for this scope, callback when we get the token.
          if (window.activeRenewals[scope]) {
            this.logger.verbose("Renew token for scope: " + scope + " is in progress. Registering callback");
            // Active renewals contains the state for each renewal.
            this.registerCallback(window.activeRenewals[scope], scope, resolve, reject);
          }
          else {
            if (request.scopes && request.scopes.indexOf(this.clientId) > -1 && request.scopes.length === 1) {
              // App uses idToken to send to api endpoints
              // Default scope is tracked as clientId to store this token
              this.logger.verbose("renewing idToken");
              this.renewIdToken(request.scopes, resolve, reject, account, serverAuthenticationRequest);
            } else {
              // renew access token
              this.logger.verbose("renewing accesstoken");
              this.renewToken(request.scopes, resolve, reject, account, serverAuthenticationRequest);
            }
          }
        }).catch((err) => {
          this.logger.warning("could not resolve endpoints");
          reject(ClientAuthError.createEndpointResolutionError(err.toString()));
          return null;
        });
      }
    });
  }

  /**
   * @hidden
   * Returns whether current window is in ifram for token renewal
   * @ignore
   */
  public isInIframe() {
      return window.parent !== window;
  }

  /**
   * @hidden
   * Returns whether parent window exists and has msal
   */
  private parentIsMsal() {
    return window.parent !== window && window.parent.msal;
  }

  /**
   * @hidden
   */
  private isInteractionRequired(errorString: string) : boolean {
    if (errorString.indexOf("interaction_required") !== -1 ||
    errorString.indexOf("consent_required") !== -1 ||
    errorString.indexOf("login_required") !== -1) {
      return true;
    }
    return false;
  }

  /**
   * @hidden
   * Calling _loadFrame but with a timeout to signal failure in loadframeStatus. Callbacks are left.
   * registered when network errors occur and subsequent token requests for same resource are registered to the pending request.
   * @ignore
   */
  private loadIframeTimeout(urlNavigate: string, frameName: string, scope: string): void {
    //set iframe session to pending
    const expectedState = window.activeRenewals[scope];
    this.logger.verbose("Set loading state to pending for: " + scope + ":" + expectedState);
    this.cacheStorage.setItem(Constants.renewStatus + expectedState, Constants.tokenRenewStatusInProgress);
    this.loadFrame(urlNavigate, frameName);
    setTimeout(() => {
      if (this.cacheStorage.getItem(Constants.renewStatus + expectedState) === Constants.tokenRenewStatusInProgress) {
        // fail the iframe session if it"s in pending state
        this.logger.verbose("Loading frame has timed out after: " + (this.config.system.loadFrameTimeout / 1000) + " seconds for scope " + scope + ":" + expectedState);
        // Error after timeout
        if (expectedState && window.callbackMappedToRenewStates[expectedState]) {
          window.callbackMappedToRenewStates[expectedState](null, ClientAuthError.createTokenRenewalTimeoutError());
        }

        this.cacheStorage.setItem(Constants.renewStatus + expectedState, Constants.tokenRenewStatusCancelled);
      }
    }, this.config.system.loadFrameTimeout);
  }

  /**
   * @hidden
   * Loads iframe with authorization endpoint URL
   * @ignore
   */
  private loadFrame(urlNavigate: string, frameName: string): void {
    // This trick overcomes iframe navigation in IE
    // IE does not load the page consistently in iframe
    this.logger.info("LoadFrame: " + frameName);
    const frameCheck = frameName;

    setTimeout(() => {
      const frameHandle = this.addHiddenIFrame(frameCheck);
      if (frameHandle.src === "" || frameHandle.src === "about:blank") {
        frameHandle.src = urlNavigate;
        this.logger.infoPii("Frame Name : " + frameName + " Navigated to: " + urlNavigate);
      }
    },
    this.config.system.navigateFrameWait);
  }

  /**
   * @hidden
   * Adds the hidden iframe for silent token renewal.
   * @ignore
   */
  private addHiddenIFrame(iframeId: string): HTMLIFrameElement {
    if (typeof iframeId === "undefined") {
      return null;
    }

    this.logger.info("Add msal frame to document:" + iframeId);
    let adalFrame = document.getElementById(iframeId) as HTMLIFrameElement;
    if (!adalFrame) {
      if (document.createElement &&
        document.documentElement &&
        (window.navigator.userAgent.indexOf("MSIE 5.0") === -1)) {
        const ifr = document.createElement("iframe");
        ifr.setAttribute("id", iframeId);
        ifr.style.visibility = "hidden";
        ifr.style.position = "absolute";
        ifr.style.width = ifr.style.height = "0";
        ifr.style.border = "0";
        adalFrame = (document.getElementsByTagName("body")[0].appendChild(ifr) as HTMLIFrameElement);
      } else if (document.body && document.body.insertAdjacentHTML) {
          document.body.insertAdjacentHTML("beforeend", "<iframe name='" + iframeId + "' id='" + iframeId + "' style='display:none'></iframe>");
      }

      if (window.frames && window.frames[iframeId]) {
        adalFrame = window.frames[iframeId];
      }
    }

    return adalFrame;
  }

  //#endregion

  //#region General Helpers

  /**
   * @hidden
   *
   * Adds login_hint to authorization URL which is used to pre-fill the username field of sign in page for the user if known ahead of time
   * domain_hint can be one of users/organizations which when added skips the email based discovery process of the user
   * domain_req utid received as part of the clientInfo
   * login_req uid received as part of clientInfo
   * Also does a sanity check for extraQueryParameters passed by the user to ensure no repeat queryParameters
   *
   * @param {@link Account} account - Account for which the token is requested
   * @param queryparams
   * @param {@link ServerRequestParameters}
   * @ignore
   */
  private addHintParameters(accountObj: Account, qParams: QPDict, serverReqParams: ServerRequestParameters): QPDict {

    const account: Account = accountObj || this.getAccount();

    // This is a final check for all queryParams added so far; preference order: sid > login_hint
    // sid cannot be passed along with login_hint, hence we check both are not populated yet in queryParameters so far
    if (account) {
      // sid
      if (account.sid && serverReqParams.promptValue === PromptState.NONE) {
        if (!qParams[SSOTypes.SID]  && !qParams[SSOTypes.LOGIN_HINT]) {
          qParams = Utils.addSSOParameter(SSOTypes.SID, account.sid, qParams);
        }
      }
      // login_hint
      else {
        // login_hint is account.userName
        if (!qParams[SSOTypes.LOGIN_HINT]  && account.userName && !Utils.isEmpty(account.userName)) {
          qParams = Utils.addSSOParameter(SSOTypes.LOGIN_HINT, account.userName, qParams);
        }
      }

      if (!qParams[SSOTypes.DOMAIN_REQ] && !qParams[SSOTypes.LOGIN_REQ] ) {
        qParams = Utils.addSSOParameter(SSOTypes.HOMEACCOUNT_ID, account.homeAccountIdentifier, qParams);
      }
    }

    return qParams;
  }

  /**
   * @hidden
   * Used to redirect the browser to the STS authorization endpoint
   * @param {string} urlNavigate - URL of the authorization endpoint
   */
  private promptUser(urlNavigate: string) {
    // Navigate if valid URL
    if (urlNavigate && !Utils.isEmpty(urlNavigate)) {
      this.logger.infoPii("Navigate to:" + urlNavigate);
      window.location.replace(urlNavigate);
    }
    else {
      this.logger.info("Navigate url is empty");
      throw AuthError.createUnexpectedError("Navigate url is empty");
    }
  }

  /**
   * @hidden
   * Used to add the developer requested callback to the array of callbacks for the specified scopes. The updated array is stored on the window object
   * @param {string} expectedState - Unique state identifier (guid).
   * @param {string} scope - Developer requested permissions. Not all scopes are guaranteed to be included in the access token returned.
   * @param {Function} resolve - The resolve function of the promise object.
   * @param {Function} reject - The reject function of the promise object.
   * @ignore
   */
  private registerCallback(expectedState: string, scope: string, resolve: Function, reject: Function): void {
    // track active renewals
    window.activeRenewals[scope] = expectedState;

    // initialize callbacks mapped array
    if (!window.promiseMappedToRenewStates[expectedState]) {
        window.promiseMappedToRenewStates[expectedState] = [];
    }
    // indexing on the current state, push the callback params to callbacks mapped
    window.promiseMappedToRenewStates[expectedState].push({ resolve: resolve, reject: reject });

    // Store the server esponse in the current window??
    if (!window.callbackMappedToRenewStates[expectedState]) {
      window.callbackMappedToRenewStates[expectedState] =
      (response: AuthResponse, error: AuthError) => {
        // reset active renewals
        window.activeRenewals[scope] = null;

        // for all promiseMappedtoRenewStates for a given 'state' - call the reject/resolve with error/token respectively
        for (let i = 0; i < window.promiseMappedToRenewStates[expectedState].length; ++i) {
          try {
            if (error) {
                window.promiseMappedToRenewStates[expectedState][i].reject(error);
            } else if (response) {
                window.promiseMappedToRenewStates[expectedState][i].resolve(response);
            } else {
              throw AuthError.createUnexpectedError("Error and response are both null");
            }
          } catch (e) {
            this.logger.warning(e);
          }
        }

        // reset
        window.promiseMappedToRenewStates[expectedState] = null;
        window.callbackMappedToRenewStates[expectedState] = null;
      };
    }
  }

  //#endregion

  //#region Logout

  /**
   * Used to log out the current user, and redirect the user to the postLogoutRedirectUri.
   * Defaults behaviour is to redirect the user to `window.location.href`.
   */
  logout(): void {
    this.clearCache();
    this.account = null;
    let logout = "";
    if (this.getPostLogoutRedirectUri()) {
      logout = "post_logout_redirect_uri=" + encodeURIComponent(this.getPostLogoutRedirectUri());
    }
    const urlNavigate = this.authority + "/oauth2/v2.0/logout?" + logout;
    this.promptUser(urlNavigate);
  }

  /**
   * @hidden
   * Clear all access tokens in the cache.
   * @ignore
   */
  protected clearCache(): void {
    window.renewStates = [];
    const accessTokenItems = this.cacheStorage.getAllAccessTokens(Constants.clientId, Constants.homeAccountIdentifier);
    for (let i = 0; i < accessTokenItems.length; i++) {
      this.cacheStorage.removeItem(JSON.stringify(accessTokenItems[i].key));
    }
    this.cacheStorage.resetCacheItems();
    this.cacheStorage.clearCookie();
  }

  /**
   * @hidden
   * Clear a given access token from the cache.
   *
   * @param accessToken
   */
  protected clearCacheForScope(accessToken: string) {
    const accessTokenItems = this.cacheStorage.getAllAccessTokens(Constants.clientId, Constants.homeAccountIdentifier);
    for (let i = 0; i < accessTokenItems.length; i++) {
        let token = accessTokenItems[i];
        if (token.value.accessToken === accessToken) {
            this.cacheStorage.removeItem(JSON.stringify(token.key));
        }
    }
  }

  //#endregion

  //#region Response

  /**
   * @hidden
   * Used to call the constructor callback with the token/error
   * @param {string} [hash=window.location.hash] - Hash fragment of Url.
   */
  private processCallBack(hash: string, stateInfo: ResponseStateInfo, parentCallback?: Function): void {
    this.logger.info("Processing the callback from redirect response");
    // get the state info from the hash
    if (!stateInfo) {
      stateInfo = this.getResponseState(hash);
    }

    let response : AuthResponse;
    let authErr : AuthError;
    // Save the token info from the hash
    try {
      response = this.saveTokenFromHash(hash, stateInfo);
    } catch (err) {
      authErr = err;
    }

    // remove hash from the cache
    this.cacheStorage.removeItem(Constants.urlHash);

    try {
      // Clear the cookie in the hash
      this.cacheStorage.clearCookie();
      const accountState: string = this.getAccountState(stateInfo.state);
      if (response) {
        if ((stateInfo.requestType === Constants.renewToken) || response.accessToken) {
          if (window.parent !== window) {
            this.logger.verbose("Window is in iframe, acquiring token silently");
          } else {
            this.logger.verbose("acquiring token interactive in progress");
          }
          response.tokenType = Constants.accessToken;
        }
        else if (stateInfo.requestType === Constants.login) {
          response.tokenType = Constants.idToken;
        }
        if (!parentCallback) {
          this.tokenReceivedCallback(response);
          return;
        }
      } else if (!parentCallback) {
        this.errorReceivedCallback(authErr, accountState);
        return;
      }

      parentCallback(response, authErr);
    } catch (err) {
      this.logger.error("Error occurred in token received callback function: " + err);
      throw ClientAuthError.createErrorInCallbackFunction(err.toString());
    }
  }

  /**
   * @hidden
   * This method must be called for processing the response received from the STS. It extracts the hash, processes the token or error information and saves it in the cache. It then
   * calls the registered callbacks in case of redirect or resolves the promises with the result.
   * @param {string} [hash=window.location.hash] - Hash fragment of Url.
   */
  private handleAuthenticationResponse(hash: string): void {
    // retrieve the hash
    if (hash == null) {
      hash = window.location.hash;
    }

    let self = null;
    let isPopup: boolean = false;
    let isWindowOpenerMsal = false;

    // Check if the current window opened the iFrame/popup
    try {
      isWindowOpenerMsal = window.opener && window.opener.msal && window.opener.msal !== window.msal;
    } catch (err) {
      // err = SecurityError: Blocked a frame with origin "[url]" from accessing a cross-origin frame.
      isWindowOpenerMsal = false;
    }

    // Set the self to the window that created the popup/iframe
    if (isWindowOpenerMsal) {
      self = window.opener.msal;
      isPopup = true;
    } else if (window.parent && window.parent.msal) {
      self = window.parent.msal;
    }

    // if (window.parent !== window), by using self, window.parent becomes equal to window in getResponseState method specifically
    const stateInfo = self.getResponseState(hash);

    let tokenResponseCallback: (response: AuthResponse, error: AuthError) => void = null;

    self.logger.info("Returned from redirect url");
    // If parent window is the msal instance which opened the current window (iframe)
    if (this.parentIsMsal()) {
        tokenResponseCallback = window.parent.callbackMappedToRenewStates[stateInfo.state];
    }
    // Current window is window opener (popup)
    else if (isWindowOpenerMsal) {
        tokenResponseCallback = window.opener.callbackMappedToRenewStates[stateInfo.state];
    }
    // Redirect cases
    else {
      tokenResponseCallback = null;
      // if set to navigate to loginRequest page post login
      if (self.config.auth.navigateToLoginRequestUrl) {
        self.cacheStorage.setItem(Constants.urlHash, hash);
        if (window.parent === window && !isPopup) {
          window.location.href = self.cacheStorage.getItem(Constants.loginRequest, self.inCookie);
        }
        return;
      }
      else {
        window.location.hash = "";
      }
      if (!this.redirectCallbacksSet) {
        // We reached this point too early, return and come back later
        return;
      }
    }

    self.processCallBack(hash, stateInfo, tokenResponseCallback);

    // If current window is opener, close all windows
    if (isWindowOpenerMsal) {
      for (let i = 0; i < window.opener.openedWindows.length; i++) {
        window.opener.openedWindows[i].close();
      }
    }
  }

  /**
   * @hidden
   * Returns deserialized portion of URL hash
   * @param hash
   */
  private deserializeHash(hash: string) {
    hash = this.getHash(hash);
    return Utils.deserialize(hash);
  }

  /**
   * @hidden
   * Creates a stateInfo object from the URL fragment and returns it.
   * @param {string} hash  -  Hash passed from redirect page
   * @returns {TokenResponse} an object created from the redirect response from AAD comprising of the keys - parameters, requestType, stateMatch, stateResponse and valid.
   * @ignore
   */
  protected getResponseState(hash: string): ResponseStateInfo {
    const parameters = this.deserializeHash(hash);
    let stateResponse: ResponseStateInfo;
    if (!parameters) {
      throw AuthError.createUnexpectedError("Hash was not parsed correctly.");
    }
    if (parameters.hasOwnProperty("state")) {
      stateResponse = {
        requestType: Constants.unknown,
        state: parameters.state,
        stateMatch: false
      };
    } else {
      throw AuthError.createUnexpectedError("Hash does not contain state.");
    }
    // async calls can fire iframe and login request at the same time if developer does not use the API as expected
    // incoming callback needs to be looked up to find the request type

    // loginRedirect
    if (stateResponse.state === this.cacheStorage.getItem(Constants.stateLogin, this.inCookie) || stateResponse.state === this.silentAuthenticationState) { // loginRedirect
      stateResponse.requestType = Constants.login;
      stateResponse.stateMatch = true;
      return stateResponse;
    }
    // acquireTokenRedirect
    else if (stateResponse.state === this.cacheStorage.getItem(Constants.stateAcquireToken, this.inCookie)) { //acquireTokenRedirect
      stateResponse.requestType = Constants.renewToken;
      stateResponse.stateMatch = true;
      return stateResponse;
    }

    // external api requests may have many renewtoken requests for different resource
    if (!stateResponse.stateMatch) {
      stateResponse.requestType = window.requestType;
      const statesInParentContext = window.renewStates;
      for (let i = 0; i < statesInParentContext.length; i++) {
        if (statesInParentContext[i] === stateResponse.state) {
          stateResponse.stateMatch = true;
          break;
        }
      }
    }

    return stateResponse;
  }

  //#endregion

  //#region Token Processing (Extract to TokenProcessing.ts)

  /**
   * @hidden
   * Used to get token for the specified set of scopes from the cache
   * @param {@link ServerRequestParameters} - Request sent to the STS to obtain an id_token/access_token
   * @param {Account} account - Account for which the scopes were requested
   */
  private getCachedToken(serverAuthenticationRequest: ServerRequestParameters, account: Account): AuthResponse {
    let accessTokenCacheItem: AccessTokenCacheItem = null;
    const scopes = serverAuthenticationRequest.scopes;

    // filter by clientId and account
    const tokenCacheItems = this.cacheStorage.getAllAccessTokens(this.clientId, account ? account.homeAccountIdentifier : null);

    // No match found after initial filtering
    if (tokenCacheItems.length === 0) {
      return null;
    }

    const filteredItems: Array<AccessTokenCacheItem> = [];

    // if no authority passed
    if (!serverAuthenticationRequest.authority) {
      // filter by scope
      for (let i = 0; i < tokenCacheItems.length; i++) {
        const cacheItem = tokenCacheItems[i];
        const cachedScopes = cacheItem.key.scopes.split(" ");
        if (Utils.containsScope(cachedScopes, scopes)) {
          filteredItems.push(cacheItem);
        }
      }

      // if only one cached token found
      if (filteredItems.length === 1) {
        accessTokenCacheItem = filteredItems[0];
        serverAuthenticationRequest.authorityInstance = AuthorityFactory.CreateInstance(accessTokenCacheItem.key.authority, this.config.auth.validateAuthority);
      }
      // if more than one cached token is found
      else if (filteredItems.length > 1) {
        throw ClientAuthError.createMultipleMatchingTokensInCacheError(scopes.toString());
      }
      // if no match found, check if there was a single authority used
      else {
        const authorityList = this.getUniqueAuthority(tokenCacheItems, "authority");
        if (authorityList.length > 1) {
          throw ClientAuthError.createMultipleAuthoritiesInCacheError(scopes.toString());
        }

        serverAuthenticationRequest.authorityInstance = AuthorityFactory.CreateInstance(authorityList[0], this.config.auth.validateAuthority);
      }
    }
    // if an authority is passed in the API
    else {
      // filter by authority and scope
      for (let i = 0; i < tokenCacheItems.length; i++) {
        const cacheItem = tokenCacheItems[i];
        const cachedScopes = cacheItem.key.scopes.split(" ");
        if (Utils.containsScope(cachedScopes, scopes) && Utils.CanonicalizeUri(cacheItem.key.authority) === serverAuthenticationRequest.authority) {
          filteredItems.push(cacheItem);
        }
      }
      // no match
      if (filteredItems.length === 0) {
        return null;
      }
      // if only one cachedToken Found
      else if (filteredItems.length === 1) {
        accessTokenCacheItem = filteredItems[0];
      }
      else {
        // if more than cached token is found
        throw ClientAuthError.createMultipleMatchingTokensInCacheError(scopes.toString());
      }
    }

    if (accessTokenCacheItem != null) {
      let expired = Number(accessTokenCacheItem.value.expiresIn);
      // If expiration is within offset, it will force renew
      const offset = this.config.system.tokenRenewalOffsetSeconds || 300;
      if (expired && (expired > Utils.now() + offset)) {
        let idToken = new IdToken(accessTokenCacheItem.value.idToken);
        if (!account) {
          account = this.getAccount();
          if (!account) {
            throw AuthError.createUnexpectedError("Account should not be null here.");
          }
        }
        const aState = this.getAccountState(serverAuthenticationRequest.state);
        let response : AuthResponse = {
          uniqueId: "",
          tenantId: "",
          tokenType: (accessTokenCacheItem.value.idToken === accessTokenCacheItem.value.accessToken) ? Constants.idToken : Constants.accessToken,
          idToken: idToken,
          accessToken: accessTokenCacheItem.value.accessToken,
          scopes: accessTokenCacheItem.key.scopes.split(" "),
          expiresOn: new Date(expired * 1000),
          account: account,
          accountState: aState,
        };
        Utils.setResponseIdToken(response, idToken);
        return response;
      } else {
        this.cacheStorage.removeItem(JSON.stringify(filteredItems[0].key));
        return null;
      }
    } else {
      return null;
    }
  }

  /**
   * @hidden
   * Used to get a unique list of authoritues from the cache
   * @param {Array<AccessTokenCacheItem>}  accessTokenCacheItems - accessTokenCacheItems saved in the cache
   * @ignore
   */
  private getUniqueAuthority(accessTokenCacheItems: Array<AccessTokenCacheItem>, property: string): Array<string> {
    const authorityList: Array<string> = [];
    const flags: Array<string> = [];
    accessTokenCacheItems.forEach(element => {
      if (element.key.hasOwnProperty(property) && (flags.indexOf(element.key[property]) === -1)) {
        flags.push(element.key[property]);
        authorityList.push(element.key[property]);
      }
    });
    return authorityList;
  }

  /**
   * @hidden
   * Check if ADAL id_token exists and return if exists.
   *
   */
  private extractADALIdToken(): any {
    const adalIdToken = this.cacheStorage.getItem(Constants.adalIdToken);
    if (!Utils.isEmpty(adalIdToken)) {
        return Utils.extractIdToken(adalIdToken);
    }
    return null;
  }

  /**
   * @hidden
   * Acquires access token using a hidden iframe.
   * @ignore
   */
  private renewToken(scopes: Array<string>, resolve: Function, reject: Function, account: Account, serverAuthenticationRequest: ServerRequestParameters): void {
    const scope = scopes.join(" ").toLowerCase();
    this.logger.verbose("renewToken is called for scope:" + scope);
    const frameHandle = this.addHiddenIFrame("msalRenewFrame" + scope);

    // Cache account and authority
    this.setAccountCache(account, serverAuthenticationRequest.state);
    this.setAuthorityCache(serverAuthenticationRequest.state, serverAuthenticationRequest.authority);

    // renew happens in iframe, so it keeps javascript context
    this.cacheStorage.setItem(Constants.nonceIdToken, serverAuthenticationRequest.nonce, this.inCookie);
    this.logger.verbose("Renew token Expected state: " + serverAuthenticationRequest.state);

    // Build urlNavigate with "prompt=none" and navigate to URL in hidden iFrame
    let urlNavigate = Utils.urlRemoveQueryStringParameter(serverAuthenticationRequest.createNavigateUrl(scopes), Constants.prompt) + Constants.prompt_none;

    window.renewStates.push(serverAuthenticationRequest.state);
    window.requestType = Constants.renewToken;
    this.registerCallback(serverAuthenticationRequest.state, scope, resolve, reject);
    this.logger.infoPii("Navigate to:" + urlNavigate);
    frameHandle.src = "about:blank";
    this.loadIframeTimeout(urlNavigate, "msalRenewFrame" + scope, scope);
  }

  /**
   * @hidden
   * Renews idtoken for app"s own backend when clientId is passed as a single scope in the scopes array.
   * @ignore
   */
  private renewIdToken(scopes: Array<string>, resolve: Function, reject: Function, account: Account, serverAuthenticationRequest: ServerRequestParameters): void {

    this.logger.info("renewidToken is called");
    const frameHandle = this.addHiddenIFrame("msalIdTokenFrame");

    // Cache account and authority
    this.setAccountCache(account, serverAuthenticationRequest.state);
    this.setAuthorityCache(serverAuthenticationRequest.state, serverAuthenticationRequest.authority);

    // Cache nonce
    this.cacheStorage.setItem(Constants.nonceIdToken, serverAuthenticationRequest.nonce, this.inCookie);

    this.logger.verbose("Renew Idtoken Expected state: " + serverAuthenticationRequest.state);

    // Build urlNavigate with "prompt=none" and navigate to URL in hidden iFrame
    let urlNavigate = Utils.urlRemoveQueryStringParameter(serverAuthenticationRequest.createNavigateUrl(scopes), Constants.prompt) + Constants.prompt_none;

    if (this.silentLogin) {
        window.requestType = Constants.login;
        this.silentAuthenticationState = serverAuthenticationRequest.state;
    } else {
        window.requestType = Constants.renewToken;
        window.renewStates.push(serverAuthenticationRequest.state);
    }

    // note: scope here is clientId
    this.registerCallback(serverAuthenticationRequest.state, this.clientId, resolve, reject);
    this.logger.infoPii("Navigate to:" + urlNavigate);
    frameHandle.src = "about:blank";
    this.loadIframeTimeout(urlNavigate, "msalIdTokenFrame", this.clientId);
  }

  /**
   * @hidden
   *
   * This method must be called for processing the response received from AAD. It extracts the hash, processes the token or error, saves it in the cache and calls the registered callbacks with the result.
   * @param {string} authority authority received in the redirect response from AAD.
   * @param {TokenResponse} requestInfo an object created from the redirect response from AAD comprising of the keys - parameters, requestType, stateMatch, stateResponse and valid.
   * @param {Account} account account object for which scopes are consented for. The default account is the logged in account.
   * @param {ClientInfo} clientInfo clientInfo received as part of the response comprising of fields uid and utid.
   * @param {IdToken} idToken idToken received as part of the response.
   * @ignore
   * @private
   */
  /* tslint:disable:no-string-literal */
  private saveAccessToken(response: AuthResponse, authority: string, parameters: any, clientInfo: string): AuthResponse {
    let scope: string;
    let accessTokenResponse = { ...response };
    const clientObj: ClientInfo = new ClientInfo(clientInfo);

    // if the response contains "scope"
    if (parameters.hasOwnProperty("scope")) {
      // read the scopes
      scope = parameters["scope"];
      const consentedScopes = scope.split(" ");

      // retrieve all access tokens from the cache, remove the dup scores
      const accessTokenCacheItems = this.cacheStorage.getAllAccessTokens(this.clientId, authority);

      for (let i = 0; i < accessTokenCacheItems.length; i++) {
        const accessTokenCacheItem = accessTokenCacheItems[i];

        if (accessTokenCacheItem.key.homeAccountIdentifier === response.account.homeAccountIdentifier) {
          const cachedScopes = accessTokenCacheItem.key.scopes.split(" ");
          if (Utils.isIntersectingScopes(cachedScopes, consentedScopes)) {
            this.cacheStorage.removeItem(JSON.stringify(accessTokenCacheItem.key));
          }
        }
      }

      // Generate and cache accessTokenKey and accessTokenValue
      const expiresIn = Utils.expiresIn(parameters[Constants.expiresIn]).toString();
      const accessTokenKey = new AccessTokenKey(authority, this.clientId, scope, clientObj.uid, clientObj.utid);
      const accessTokenValue = new AccessTokenValue(parameters[Constants.accessToken], response.idToken.rawIdToken, expiresIn, clientInfo);

      this.cacheStorage.setItem(JSON.stringify(accessTokenKey), JSON.stringify(accessTokenValue));

      accessTokenResponse.accessToken  = parameters[Constants.accessToken];
      accessTokenResponse.scopes = consentedScopes;
      let exp = Number(expiresIn);
      if (exp) {
        accessTokenResponse.expiresOn = new Date((Utils.now() + exp) * 1000);
      } else {
        this.logger.error("Could not parse expiresIn parameter. Given value: " + expiresIn);
      }
    }
    // if the response does not contain "scope" - scope is usually client_id and the token will be id_token
    else {
      scope = this.clientId;

      // Generate and cache accessTokenKey and accessTokenValue
      const accessTokenKey = new AccessTokenKey(authority, this.clientId, scope, clientObj.uid, clientObj.utid);

      const accessTokenValue = new AccessTokenValue(parameters[Constants.idToken], parameters[Constants.idToken], response.idToken.expiration, clientInfo);
      this.cacheStorage.setItem(JSON.stringify(accessTokenKey), JSON.stringify(accessTokenValue));
      accessTokenResponse.scopes = [scope];
      accessTokenResponse.accessToken = parameters[Constants.idToken];
      let exp = Number(response.idToken.expiration);
      if (exp) {
        accessTokenResponse.expiresOn = new Date(exp * 1000);
      } else {
        this.logger.error("Could not parse expiresIn parameter");
      }
    }
    return accessTokenResponse;
  }

  /**
   * @hidden
   * Saves token or error received in the response from AAD in the cache. In case of id_token, it also creates the account object.
   * @ignore
   */
  protected saveTokenFromHash(hash: string, stateInfo: ResponseStateInfo): AuthResponse {
    this.logger.info("State status:" + stateInfo.stateMatch + "; Request type:" + stateInfo.requestType);
    this.cacheStorage.setItem(Constants.msalError, "");
    this.cacheStorage.setItem(Constants.msalErrorDescription, "");

    let response : AuthResponse = {
      uniqueId: "",
      tenantId: "",
      tokenType: "",
      idToken: null,
      accessToken: null,
      scopes: [],
      expiresOn: null,
      account: null,
      accountState: "",
    };

    let error: AuthError;
    const hashParams = this.deserializeHash(hash);
    let authorityKey: string = "";
    let acquireTokenAccountKey: string = "";

    // If server returns an error
    if (hashParams.hasOwnProperty(Constants.errorDescription) || hashParams.hasOwnProperty(Constants.error)) {
      this.logger.infoPii("Error :" + hashParams[Constants.error] + "; Error description:" + hashParams[Constants.errorDescription]);
      this.cacheStorage.setItem(Constants.msalError, hashParams[Constants.error]);
      this.cacheStorage.setItem(Constants.msalErrorDescription, hashParams[Constants.errorDescription]);

      // login
      if (stateInfo.requestType === Constants.login) {
        this.loginInProgress = false;
        this.cacheStorage.setItem(Constants.loginError, hashParams[Constants.errorDescription] + ":" + hashParams[Constants.error]);
        authorityKey = Storage.generateAuthorityKey(stateInfo.state);
      }

      // acquireToken
      if (stateInfo.requestType === Constants.renewToken) {
        this.acquireTokenInProgress = false;
        authorityKey = Storage.generateAuthorityKey(stateInfo.state);

        const account: Account = this.getAccount();
        let accountId;

        if (account && !Utils.isEmpty(account.homeAccountIdentifier)) {
            accountId = account.homeAccountIdentifier;
        }
        else {
            accountId = Constants.no_account;
        }

        acquireTokenAccountKey = Storage.generateAcquireTokenAccountKey(accountId, stateInfo.state);
      }

      if (this.isInteractionRequired(hashParams[Constants.errorDescription])) {
        error = new InteractionRequiredAuthError(hashParams[Constants.error], hashParams[Constants.errorDescription]);
      } else {
        error = new ServerError(hashParams[Constants.error], hashParams[Constants.errorDescription]);
      }
    }
    // If the server returns "Success"
    else {
      // Verify the state from redirect and record tokens to storage if exists
      if (stateInfo.stateMatch) {
        this.logger.info("State is right");
        if (hashParams.hasOwnProperty(Constants.sessionState)) {
            this.cacheStorage.setItem(Constants.msalSessionState, hashParams[Constants.sessionState]);
        }
        response.accountState = stateInfo.state;

        let clientInfo: string = "";

        // Process access_token
        if (hashParams.hasOwnProperty(Constants.accessToken)) {
          this.logger.info("Fragment has access token");
          this.acquireTokenInProgress = false;

          // retrieve the id_token from response if present :
          if (hashParams.hasOwnProperty(Constants.idToken)) {
            response.idToken = new IdToken(hashParams[Constants.idToken]);
          } else {
            response = Utils.setResponseIdToken(response, new IdToken(this.cacheStorage.getItem(Constants.idTokenKey)));
          }

          // retrieve the authority from cache and replace with tenantID
          const authorityKey = Storage.generateAuthorityKey(stateInfo.state);
          let authority: string = this.cacheStorage.getItem(authorityKey, this.inCookie);

          if (!Utils.isEmpty(authority)) {
            authority = Utils.replaceTenantPath(authority, response.tenantId);
          }

          // retrieve client_info - if it is not found, generate the uid and utid from idToken
          if (hashParams.hasOwnProperty(Constants.clientInfo)) {
            clientInfo = hashParams[Constants.clientInfo];
          } else {
            this.logger.warning("ClientInfo not received in the response from AAD");
            throw ClientAuthError.createClientInfoNotPopulatedError("ClientInfo not received in the response from the server");
          }

          response.account = Account.createAccount(response.idToken, new ClientInfo(clientInfo));

          let accountKey: string;
          if (response.account && !Utils.isEmpty(response.account.homeAccountIdentifier)) {
            accountKey = response.account.homeAccountIdentifier;
          }
          else {
            accountKey = Constants.no_account;
          }

          acquireTokenAccountKey = Storage.generateAcquireTokenAccountKey(accountKey, stateInfo.state);
          const acquireTokenAccountKey_noaccount = Storage.generateAcquireTokenAccountKey(Constants.no_account, stateInfo.state);

          let cachedAccount: string = this.cacheStorage.getItem(acquireTokenAccountKey);
          let acquireTokenAccount: Account;

          // Check with the account in the Cache
          if (!Utils.isEmpty(cachedAccount)) {
            acquireTokenAccount = JSON.parse(cachedAccount);
            if (response.account && acquireTokenAccount && Utils.compareAccounts(response.account, acquireTokenAccount)) {
              response = this.saveAccessToken(response, authority, hashParams, clientInfo);
              this.logger.info("The user object received in the response is the same as the one passed in the acquireToken request");
            }
            else {
              this.logger.warning(
                "The account object created from the response is not the same as the one passed in the acquireToken request");
            }
          }
          else if (!Utils.isEmpty(this.cacheStorage.getItem(acquireTokenAccountKey_noaccount))) {
            response = this.saveAccessToken(response, authority, hashParams, clientInfo);
          }
        }

        // Process id_token
        if (hashParams.hasOwnProperty(Constants.idToken)) {
            this.logger.info("Fragment has id token");

            // login no longer in progress
            this.loginInProgress = false;
            response = Utils.setResponseIdToken(response, new IdToken(hashParams[Constants.idToken]));
            if (hashParams.hasOwnProperty(Constants.clientInfo)) {
              clientInfo = hashParams[Constants.clientInfo];
            } else {
              this.logger.warning("ClientInfo not received in the response from AAD");
            }

            authorityKey = Storage.generateAuthorityKey(stateInfo.state);
            let authority: string = this.cacheStorage.getItem(authorityKey, this.inCookie);

            if (!Utils.isEmpty(authority)) {
              authority = Utils.replaceTenantPath(authority, response.idToken.tenantId);
            }

            this.account = Account.createAccount(response.idToken, new ClientInfo(clientInfo));
            response.account = this.account;

            if (response.idToken && response.idToken.nonce) {
              // check nonce integrity if idToken has nonce - throw an error if not matched
              if (response.idToken.nonce !== this.cacheStorage.getItem(Constants.nonceIdToken, this.inCookie)) {
                this.account = null;
                this.cacheStorage.setItem(Constants.loginError, "Nonce Mismatch. Expected Nonce: " + this.cacheStorage.getItem(Constants.nonceIdToken, this.inCookie) + "," + "Actual Nonce: " + response.idToken.nonce);
                this.logger.error("Nonce Mismatch.Expected Nonce: " + this.cacheStorage.getItem(Constants.nonceIdToken, this.inCookie) + "," + "Actual Nonce: " + response.idToken.nonce);
                error = ClientAuthError.createNonceMismatchError(this.cacheStorage.getItem(Constants.nonceIdToken, this.inCookie), response.idToken.nonce);
              }
              // Save the token
              else {
                this.cacheStorage.setItem(Constants.idTokenKey, hashParams[Constants.idToken]);
                this.cacheStorage.setItem(Constants.msalClientInfo, clientInfo);

                // Save idToken as access token for app itself
                this.saveAccessToken(response, authority, hashParams, clientInfo);
              }
            } else {
              authorityKey = stateInfo.state;
              acquireTokenAccountKey = stateInfo.state;

              this.logger.error("Invalid id_token received in the response");
              error = ClientAuthError.createInvalidIdTokenError(response.idToken);
              this.cacheStorage.setItem(Constants.msalError, error.errorCode);
              this.cacheStorage.setItem(Constants.msalErrorDescription, error.errorMessage);
            }
        }
      }
      // State mismatch - unexpected/invalid state
      else {
        authorityKey = stateInfo.state;
        acquireTokenAccountKey = stateInfo.state;

        const expectedState = this.cacheStorage.getItem(Constants.stateLogin, this.inCookie);
        this.logger.error("State Mismatch.Expected State: " + expectedState + "," + "Actual State: " + stateInfo.state);
        error = ClientAuthError.createInvalidStateError(stateInfo.state, expectedState);
        this.cacheStorage.setItem(Constants.msalError, error.errorCode);
        this.cacheStorage.setItem(Constants.msalErrorDescription, error.errorMessage);
      }
    }

    this.cacheStorage.setItem(Constants.renewStatus + stateInfo.state, Constants.tokenRenewStatusCompleted);
    this.cacheStorage.removeAcquireTokenEntries(authorityKey, acquireTokenAccountKey);
    // this is required if navigateToLoginRequestUrl=false
    if (this.inCookie) {
      this.cacheStorage.setItemCookie(authorityKey, "", -1);
      this.cacheStorage.clearCookie();
    }
    if (error) {
      throw error;
    }

    if (!response) {
        throw AuthError.createUnexpectedError("Response is null");
    }
    return response;
  }
  /* tslint:enable:no-string-literal */

  //#endregion

  //#region Account

  /**
   * Returns the signed in account (received from an account object created at the time of login) or null when no state is found
   * @returns {@link Account} account object stored in MSAL
   */
  getAccount(): Account {
    // if a session already exists, get the account from the session
    if (this.account) {
      return this.account;
    }

    // frame is used to get idToken and populate the account for the given session
    const rawIdToken = this.cacheStorage.getItem(Constants.idTokenKey);
    const rawClientInfo = this.cacheStorage.getItem(Constants.msalClientInfo);

    if (!Utils.isEmpty(rawIdToken) && !Utils.isEmpty(rawClientInfo)) {
      const idToken = new IdToken(rawIdToken);
      const clientInfo = new ClientInfo(rawClientInfo);
      this.account = Account.createAccount(idToken, clientInfo);
      return this.account;
    }
    // if login not yet done, return null
    return null;
  }

  /**
   * @hidden
   *
   * Extracts state value from the accountState sent with the authentication request.
   * @returns {string} scope.
   * @ignore
   */
  getAccountState (state: string) {
    if (state) {
      const splitIndex = state.indexOf("|");
      if (splitIndex > -1 && splitIndex + 1 < state.length) {
        return state.substring(splitIndex + 1);
      }
    }
    return state;
  }

  /**
   * Used to filter all cached items and return a list of unique accounts based on homeAccountIdentifier.
   *
   * @param {@link Array<Account>} Accounts - accounts saved in the cache.
   */
  getAllAccounts(): Array<Account> {
    const accounts: Array<Account> = [];
    const accessTokenCacheItems = this.cacheStorage.getAllAccessTokens(Constants.clientId, Constants.homeAccountIdentifier);

    for (let i = 0; i < accessTokenCacheItems.length; i++) {
      const idToken = new IdToken(accessTokenCacheItems[i].value.idToken);
      const clientInfo = new ClientInfo(accessTokenCacheItems[i].value.homeAccountIdentifier);
      const account: Account = Account.createAccount(idToken, clientInfo);
      accounts.push(account);
    }

    return this.getUniqueAccounts(accounts);
  }

  /**
   * @hidden
   *
   * Used to filter accounts based on homeAccountIdentifier
   * @param {Array<Account>}  Accounts - accounts saved in the cache
   * @ignore
   */
  private getUniqueAccounts(accounts: Array<Account>): Array<Account> {
    if (!accounts || accounts.length <= 1) {
      return accounts;
    }

    const flags: Array<string> = [];
    const uniqueAccounts: Array<Account> = [];
    for (let index = 0; index < accounts.length; ++index) {
      if (accounts[index].homeAccountIdentifier && flags.indexOf(accounts[index].homeAccountIdentifier) === -1) {
        flags.push(accounts[index].homeAccountIdentifier);
        uniqueAccounts.push(accounts[index]);
      }
    }

    return uniqueAccounts;
  }

  //#endregion

  //#region Scopes (Extract to Scopes.ts)

  // Note: "this" dependency in this section is minimal.
  // If pCacheStorage is separated from the class object, or passed as a fn param, scopesUtils.ts can be created

  /**
   * @hidden
   *
   * Used to validate the scopes input parameter requested  by the developer.
   * @param {Array<string>} scopes - Developer requested permissions. Not all scopes are guaranteed to be included in the access token returned.
   * @param {boolean} scopesRequired - Boolean indicating whether the scopes array is required or not
   * @ignore
   */
  private validateInputScope(scopes: Array<string>, scopesRequired: boolean): void {
    if (!scopes) {
      if (scopesRequired) {
        throw ClientConfigurationError.createScopesRequiredError(scopes);
      } else {
        return;
      }
    }

    // Check that scopes is an array object (also throws error if scopes == null)
    if (!Array.isArray(scopes)) {
      throw ClientConfigurationError.createScopesNonArrayError(scopes);
    }

    // Check that scopes is not an empty array
    if (scopes.length < 1) {
      throw ClientConfigurationError.createEmptyScopesArrayError(scopes.toString());
    }

    // Check that clientId is passed as single scope
    if (scopes.indexOf(this.clientId) > -1) {
      if (scopes.length > 1) {
        throw ClientConfigurationError.createClientIdSingleScopeError(scopes.toString());
      }
    }
  }

  /**
   * @hidden
   *
   * Extracts scope value from the state sent with the authentication request.
   * @param {string} state
   * @returns {string} scope.
   * @ignore
   */
  private getScopeFromState(state: string): string {
    if (state) {
      const splitIndex = state.indexOf("|");
      if (splitIndex > -1 && splitIndex + 1 < state.length) {
        return state.substring(splitIndex + 1);
      }
    }
    return "";
  }

  /**
   * @hidden
   *
   * Appends extraScopesToConsent if passed
   * @param {@link AuthenticationParameters}
   */
  private appendScopes(request: AuthenticationParameters): Array<string> {

    let scopes: Array<string>;

    if (request && request.scopes) {
        if (request.extraScopesToConsent) {
            scopes = [...request.scopes, ...request.extraScopesToConsent];
        }
        else {
        scopes = request.scopes;
        }
    }

    return scopes;
  }

  //#endregion

  //#region Angular

  /**
   * @hidden
   *
   * Broadcast messages - Used only for Angular?  *
   * @param eventName
   * @param data
   */
  private broadcast(eventName: string, data: string) {
    const evt = new CustomEvent(eventName, { detail: data });
    window.dispatchEvent(evt);
  }

  /**
   * @hidden
   *
   * Helper function to retrieve the cached token
   *
   * @param scopes
   * @param {@link Account} account
   * @param state
   * @return {@link AuthResponse} AuthResponse
   */
  protected getCachedTokenInternal(scopes : Array<string> , account: Account, state: string): AuthResponse {
    // Get the current session's account object
    const accountObject: Account = account || this.getAccount();
    if (!accountObject) {
        return null;
    }

    // Construct AuthenticationRequest based on response type
    const newAuthority = this.authorityInstance ? this.authorityInstance : AuthorityFactory.CreateInstance(this.authority, this.config.auth.validateAuthority);
    const responseType = this.getTokenType(accountObject, scopes, true);
    const serverAuthenticationRequest = new ServerRequestParameters(
      newAuthority,
      this.clientId,
      scopes,
      responseType,
      this.getRedirectUri(),
      state
    );

    // get cached token
    return this.getCachedToken(serverAuthenticationRequest, account);
  }

  /**
   * @hidden
   *
   * Get scopes for the Endpoint - Used in Angular to track protected and unprotected resources without interaction from the developer app
   *
   * @param endpoint
   */
  protected getScopesForEndpoint(endpoint: string) : Array<string> {
    // if user specified list of unprotectedResources, no need to send token to these endpoints, return null.
    if (this.config.framework.unprotectedResources.length > 0) {
        for (let i = 0; i < this.config.framework.unprotectedResources.length; i++) {
            if (endpoint.indexOf(this.config.framework.unprotectedResources[i]) > -1) {
                return null;
            }
        }
    }

    // process all protected resources and send the matched one
    if (this.config.framework.protectedResourceMap.size > 0) {
        for (let key of Array.from(this.config.framework.protectedResourceMap.keys())) {
            // configEndpoint is like /api/Todo requested endpoint can be /api/Todo/1
            if (endpoint.indexOf(key) > -1) {
                return this.config.framework.protectedResourceMap.get(key);
            }
        }
    }

    // default resource will be clientid if nothing specified
    // App will use idtoken for calls to itself
    // check if it's staring from http or https, needs to match with app host
    if (endpoint.indexOf("http://") > -1 || endpoint.indexOf("https://") > -1) {
        if (this.getHostFromUri(endpoint) === this.getHostFromUri(this.getRedirectUri())) {
            return new Array<string>(this.clientId);
        }
    } else {
    // in angular level, the url for $http interceptor call could be relative url,
    // if it's relative call, we'll treat it as app backend call.
        return new Array<string>(this.clientId);
    }

    // if not the app's own backend or not a domain listed in the endpoints structure
    return null;
  }

  /**
   * Return boolean flag to developer to help inform if login is in progress
   * @returns {boolean} true/false
   */
  public getLoginInProgress(): boolean {
    const pendingCallback = this.cacheStorage.getItem(Constants.urlHash);
    if (pendingCallback) {
        return true;
    }
    return this.loginInProgress;
  }

  /**
   * @hidden
   * @ignore
   *
   * @param loginInProgress
   */
  protected setloginInProgress(loginInProgress : boolean) {
    this.loginInProgress = loginInProgress;
  }

  /**
   * @hidden
   * @ignore
   *
   * returns the status of acquireTokenInProgress
   */
  protected getAcquireTokenInProgress(): boolean {
      return this.acquireTokenInProgress;
  }

  /**
   * @hidden
   * @ignore
   *
   * @param acquireTokenInProgress
   */
  protected setAcquireTokenInProgress(acquireTokenInProgress : boolean) {
      this.acquireTokenInProgress = acquireTokenInProgress;
  }

  /**
   * @hidden
   * @ignore
   *
   * returns the logger handle
   */
  protected getLogger() {
      return this.config.system.logger;
  }

  //#endregion

  //#region Getters and Setters

  /**
   *
   * Use to get the redirect uri configured in MSAL or null.
   * Evaluates redirectUri if its a function, otherwise simply returns its value.
   * @returns {string} redirect URL
   *
   */
  public getRedirectUri(): string {
    if (typeof this.config.auth.redirectUri === "function") {
      return this.config.auth.redirectUri();
    }
    return this.config.auth.redirectUri;
  }

  /**
   * Use to get the post logout redirect uri configured in MSAL or null.
   * Evaluates postLogoutredirectUri if its a function, otherwise simply returns its value.
   *
   * @returns {string} post logout redirect URL
   */
  public getPostLogoutRedirectUri(): string {
    if (typeof this.config.auth.postLogoutRedirectUri === "function") {
      return this.config.auth.postLogoutRedirectUri();
    }
    return this.config.auth.postLogoutRedirectUri;
  }

  /**
   * Use to get the current {@link Configuration} object in MSAL
   *
   * @returns {@link Configuration}
   */
  public getCurrentConfiguration(): Configuration {
    if (!this.config) {
      throw ClientConfigurationError.createNoSetConfigurationError();
    }
    return this.config;
  }

  //#endregion

  //#region String Util (Should be extracted to Utils.ts)

  /**
   * @hidden
   * @ignore
   *
   * Returns the anchor part(#) of the URL
   */
  private getHash(hash: string): string {
    if (hash.indexOf("#/") > -1) {
      hash = hash.substring(hash.indexOf("#/") + 2);
    } else if (hash.indexOf("#") > -1) {
      hash = hash.substring(1);
    }

    return hash;
  }

  /**
   * @hidden
   * @ignore
   *
   * extract URI from the host
   *
   * @param {string} URI
   * @returns {string} host from the URI
   */
  private getHostFromUri(uri: string): string {
    // remove http:// or https:// from uri
    let extractedUri = String(uri).replace(/^(https?:)\/\//, "");
    extractedUri = extractedUri.split("/")[0];
    return extractedUri;
  }

  /**
   * @hidden
   * @ignore
   *
   * Utils function to create the Authentication
   * @param {@link account} account object
   * @param scopes
   * @param silentCall
   *
   * @returns {string} token type: id_token or access_token
   *
   */
  private getTokenType(accountObject: Account, scopes: string[], silentCall: boolean): string {

    // if account is passed and matches the account object/or set to getAccount() from cache
    // if client-id is passed as scope, get id_token else token/id_token_token (in case no session exists)
    let tokenType: string;

    // acquireTokenSilent
    if (silentCall) {
      if (Utils.compareAccounts(accountObject, this.getAccount())) {
        tokenType = (scopes.indexOf(this.config.auth.clientId) > -1) ? ResponseTypes.id_token : ResponseTypes.token;
      }
      else {
        tokenType  = (scopes.indexOf(this.config.auth.clientId) > -1) ? ResponseTypes.id_token : ResponseTypes.id_token_token;
      }

      return tokenType;
    }
    // all other cases
    else {
      if (!Utils.compareAccounts(accountObject, this.getAccount())) {
           tokenType = ResponseTypes.id_token_token;
      }
      else {
        tokenType = (scopes.indexOf(this.clientId) > -1) ? ResponseTypes.id_token : ResponseTypes.token;
      }

      return tokenType;
    }

  }

  /**
   * @hidden
   * @ignore
   *
   * Sets the cachekeys for and stores the account information in cache
   * @param account
   * @param state
   * @hidden
   */
  private setAccountCache(account: Account, state: string) {

    // Cache acquireTokenAccountKey
    let accountId = account ? this.getAccountId(account) : Constants.no_account;

    const acquireTokenAccountKey = Storage.generateAcquireTokenAccountKey(accountId, state);
    this.cacheStorage.setItem(acquireTokenAccountKey, JSON.stringify(account));
  }

  /**
   * @hidden
   * @ignore
   *
   * Sets the cacheKey for and stores the authority information in cache
   * @param state
   * @param authority
   * @hidden
   */
  private setAuthorityCache(state: string, authority: string) {
    // Cache authorityKey
    const authorityKey = Storage.generateAuthorityKey(state);
    this.cacheStorage.setItem(authorityKey, Utils.CanonicalizeUri(authority), this.inCookie);
  }

  /**
   * @hidden
   * @ignore
   *
   * Returns the unique identifier for the logged in account
   * @param account
   * @hidden
   */
  private getAccountId(account: Account): any {
    //return `${account.accountIdentifier}` + Constants.resourceDelimiter + `${account.homeAccountIdentifier}`;
    let accountId: string;
    if (!Utils.isEmpty(account.homeAccountIdentifier)) {
         accountId = account.homeAccountIdentifier;
    }
    else {
        accountId = Constants.no_account;
    }

    return accountId;
  }

  /**
   * @hidden
   * @ignore
   *
   * Construct 'tokenRequest' from the available data in adalIdToken
   * @param extraQueryParameters
   * @hidden
   */
  private buildIDTokenRequest(request: AuthenticationParameters): AuthenticationParameters {

    let tokenRequest: AuthenticationParameters = {
      scopes: [this.clientId],
      authority: this.authority,
      account: this.getAccount(),
      extraQueryParameters: request.extraQueryParameters
    };

    return tokenRequest;
  }

  /**
   * @hidden
   * @ignore
   *
   * Utility to populate QueryParameters and ExtraQueryParameters to ServerRequestParamerers
   * @param request
   * @param serverAuthenticationRequest
   */
  private populateQueryParams(account: Account, request: AuthenticationParameters, serverAuthenticationRequest: ServerRequestParameters, adalIdTokenObject?: any): ServerRequestParameters {

    let queryParameters: QPDict = {};

    if (request) {
      // add the prompt parameter to serverRequestParameters if passed
      if (request.prompt) {
        this.validatePromptParameter(request.prompt);
        serverAuthenticationRequest.promptValue = request.prompt;
      }

      // Add claims challenge to serverRequestParameters if passed
      if (request.claimsRequest) {
        validateClaimsRequest(request);
        serverAuthenticationRequest.claimsValue = request.claimsRequest;
      }

      // if the developer provides one of these, give preference to developer choice
      if (Utils.isSSOParam(request)) {
        queryParameters = Utils.constructUnifiedCacheQueryParameter(request, null);
      }
    }

    if (adalIdTokenObject) {
      queryParameters = Utils.constructUnifiedCacheQueryParameter(null, adalIdTokenObject);
    }

    // adds sid/login_hint if not populated; populates domain_req, login_req and domain_hint
    this.logger.verbose("Calling addHint parameters");
    queryParameters = this.addHintParameters(account, queryParameters, serverAuthenticationRequest);

    // sanity check for developer passed extraQueryParameters
    let eQParams: QPDict;
    if (request) {
      eQParams = this.sanitizeEQParams(request);
    }

    // Populate the extraQueryParameters to be sent to the server
    serverAuthenticationRequest.queryParameters = Utils.generateQueryParametersString(queryParameters);
    serverAuthenticationRequest.extraQueryParameters = Utils.generateQueryParametersString(eQParams);

    return serverAuthenticationRequest;
  }

  /**
   * @hidden
   * @ignore
   *
   * Utility to test if valid prompt value is passed in the request
   * @param request
   */
  private validatePromptParameter (prompt: string) {
    if (!([PromptState.LOGIN, PromptState.SELECT_ACCOUNT, PromptState.CONSENT, PromptState.NONE].indexOf(prompt) >= 0)) {
        throw ClientConfigurationError.createInvalidPromptError(prompt);
    }
  }

  /**
<<<<<<< HEAD
   * @hidden
   * @ignore
   *
   * Remove sid and login_hint if passed as extraQueryParameters
=======
   * Removes unnecessary or duplicate query parameters from extraQueryParameters
   * @param request
>>>>>>> 89bdfe5d
   * @param eQParams
   */
  private sanitizeEQParams(request: AuthenticationParameters) : QPDict {
    let eQParams : QPDict = request.extraQueryParameters;
    if (!eQParams) {
      return null;
    }
    if (request.claimsRequest) {
      this.logger.warning("Removed duplicate claims from extraQueryParameters. Please use either the claimsRequest field OR pass as extraQueryParameter - not both.");
      delete eQParams[Constants.claims];
    }
    delete eQParams[SSOTypes.SID];
    delete eQParams[SSOTypes.LOGIN_HINT];
    return eQParams;
  }

 //#endregion
}<|MERGE_RESOLUTION|>--- conflicted
+++ resolved
@@ -2542,16 +2542,11 @@
   }
 
   /**
-<<<<<<< HEAD
-   * @hidden
-   * @ignore
-   *
-   * Remove sid and login_hint if passed as extraQueryParameters
-=======
+   * @hidden
+   * @ignore
+
    * Removes unnecessary or duplicate query parameters from extraQueryParameters
    * @param request
->>>>>>> 89bdfe5d
-   * @param eQParams
    */
   private sanitizeEQParams(request: AuthenticationParameters) : QPDict {
     let eQParams : QPDict = request.extraQueryParameters;
