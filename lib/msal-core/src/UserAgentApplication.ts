--- conflicted
+++ resolved
@@ -1250,31 +1250,17 @@
           let authenticationRequest: AuthenticationRequestParameters;
         if (Utils.compareObjects(userObject, this.getUser())) {
           if (scopes.indexOf(this.clientId) > -1) {
-<<<<<<< HEAD
-            authenticationRequest = new AuthenticationRequestParameters(newAuthority, this.clientId, scopes, ResponseTypes.id_token, this.getRedirectUri(), this._state);
+              authenticationRequest = new AuthenticationRequestParameters(AuthorityFactory.CreateInstance(authority, this.validateAuthority), this.clientId, scopes, ResponseTypes.id_token, this.getRedirectUri(), this._state);
           }
           else {
-            authenticationRequest = new AuthenticationRequestParameters(newAuthority, this.clientId, scopes, ResponseTypes.token, this.getRedirectUri(), this._state);
+              authenticationRequest = new AuthenticationRequestParameters(AuthorityFactory.CreateInstance(authority, this.validateAuthority), this.clientId, scopes, ResponseTypes.token, this.getRedirectUri(), this._state);
           }
         } else {
             if (scopes.indexOf(this.clientId) > -1) {
-                authenticationRequest = new AuthenticationRequestParameters(newAuthority, this.clientId, scopes, ResponseTypes.id_token, this.getRedirectUri(), this._state);
+                authenticationRequest = new AuthenticationRequestParameters(AuthorityFactory.CreateInstance(authority, this.validateAuthority), this.clientId, scopes, ResponseTypes.id_token, this.getRedirectUri(), this._state);
             }
             else {
-                authenticationRequest = new AuthenticationRequestParameters(newAuthority, this.clientId, scopes, ResponseTypes.id_token_token, this.getRedirectUri(), this._state);
-=======
-              authenticationRequest = new AuthenticationRequestParameters(AuthorityFactory.CreateInstance(authority, this.validateAuthority), this.clientId, scopes, ResponseTypes.id_token, this._redirectUri, this._state);
-          }
-          else {
-              authenticationRequest = new AuthenticationRequestParameters(AuthorityFactory.CreateInstance(authority, this.validateAuthority), this.clientId, scopes, ResponseTypes.token, this._redirectUri, this._state);
-          }
-        } else {
-            if (scopes.indexOf(this.clientId) > -1) {
-                authenticationRequest = new AuthenticationRequestParameters(AuthorityFactory.CreateInstance(authority, this.validateAuthority), this.clientId, scopes, ResponseTypes.id_token, this._redirectUri, this._state);
-            }
-            else {
-                authenticationRequest = new AuthenticationRequestParameters(AuthorityFactory.CreateInstance(authority, this.validateAuthority), this.clientId, scopes, ResponseTypes.id_token_token, this._redirectUri, this._state);
->>>>>>> f65cb138
+                authenticationRequest = new AuthenticationRequestParameters(AuthorityFactory.CreateInstance(authority, this.validateAuthority), this.clientId, scopes, ResponseTypes.id_token_token, this.getRedirectUri(), this._state);
             }
         }
 
