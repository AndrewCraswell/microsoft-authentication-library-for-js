/*
 * Copyright (c) Microsoft Corporation. All rights reserved.
 * Licensed under the MIT License.
 */
import {
    Account,
    SPAClient,
    INetworkModule,
    TokenResponse,
    UrlString,
    TokenRenewParameters,
    StringUtils,
    PromptValue,
    ServerError,
    Authority,
    AuthorityFactory,
    InteractionRequiredAuthError,
    B2cAuthority,
    AuthorizationUrlRequest,
    PersistentCacheKeys,
    IdToken,
    ProtocolUtils,
    AuthorizationCodeRequest,
<<<<<<< HEAD
    Constants
=======
    Constants,
    ClientAuthError,
    AuthorityType
>>>>>>> 8110ebab
} from "@azure/msal-common";
import { buildConfiguration, Configuration } from "../config/Configuration";
import { BrowserStorage } from "../cache/BrowserStorage";
import { CryptoOps } from "../crypto/CryptoOps";
import { RedirectHandler } from "../interaction_handler/RedirectHandler";
import { PopupHandler } from "../interaction_handler/PopupHandler";
import { SilentHandler } from "../interaction_handler/SilentHandler";
import { BrowserAuthError } from "../error/BrowserAuthError";
import { BrowserConfigurationAuthError } from "../error/BrowserConfigurationAuthError";
import { BrowserConstants, TemporaryCacheKeys } from "../utils/BrowserConstants";
import { AuthCallback } from "../types/AuthCallback";
import { BrowserUtils } from "../utils/BrowserUtils";
import { version } from "../../package.json";

/**
 * The PublicClientApplication class is the object exposed by the library to perform authentication and authorization functions in Single Page Applications
 * to obtain JWT tokens as described in the OAuth 2.0 Authorization Code Flow with PKCE specification.
 */
export class PublicClientApplication {

    // auth functions imported from @azure/msal-common module
    private readonly authModule: SPAClient;

    // Crypto interface implementation
    private readonly browserCrypto: CryptoOps;

    // Storage interface implementation
    private readonly browserStorage: BrowserStorage;

    // Network interface implementation
    private readonly networkClient: INetworkModule;

    // Response promise
    private readonly tokenExchangePromise: Promise<TokenResponse>;

    // Input configuration by developer/user
    private config: Configuration;

    protected defaultAuthorityInstance: Authority;

    /**
     * @constructor
     * Constructor for the PublicClientApplication used to instantiate the PublicClientApplication object
     *
     * Important attributes in the Configuration object for auth are:
     * - clientID: the application ID of your application. You can obtain one by registering your application with our Application registration portal : https://portal.azure.com/#blade/Microsoft_AAD_IAM/ActiveDirectoryMenuBlade/RegisteredAppsPreview
     * - authority: the authority URL for your application.
     * - redirect_uri: the uri of your application registered in the portal.
     *
     * In Azure AD, authority is a URL indicating the Azure active directory that MSAL uses to obtain tokens.
     * It is of the form https://login.microsoftonline.com/{Enter_the_Tenant_Info_Here}
     * If your application supports Accounts in one organizational directory, replace "Enter_the_Tenant_Info_Here" value with the Tenant Id or Tenant name (for example, contoso.microsoft.com).
     * If your application supports Accounts in any organizational directory, replace "Enter_the_Tenant_Info_Here" value with organizations.
     * If your application supports Accounts in any organizational directory and personal Microsoft accounts, replace "Enter_the_Tenant_Info_Here" value with common.
     * To restrict support to Personal Microsoft accounts only, replace "Enter_the_Tenant_Info_Here" value with consumers.
     *
     * In Azure B2C, authority is of the form https://{instance}/tfp/{tenant}/{policyName}/
     * Full B2C functionality will be available in this library in future versions.
     *
     * @param {@link (Configuration:type)} configuration object for the MSAL PublicClientApplication instance
     */
    constructor(configuration: Configuration) {
        // Set the configuration.
        this.config = buildConfiguration(configuration);

        // Initialize the crypto class.
        this.browserCrypto = new CryptoOps();

        // Initialize the network module class.
        this.networkClient = this.config.system.networkClient;

        // Initialize the browser storage class.
        this.browserStorage = new BrowserStorage(this.config.auth.clientId, this.config.cache);

        // Initialize default authority instance
        B2cAuthority.setKnownAuthorities(this.config.auth.knownAuthorities);

        this.defaultAuthorityInstance = AuthorityFactory.createInstance(
<<<<<<< HEAD
            this.config.auth.authority || Constants.DEFAULT_AUTHORITY,
=======
            this.config.auth.authority,
>>>>>>> 8110ebab
            this.config.system.networkClient
        );

        // This is temporary. Remove when ADFS is supported for browser
        if(this.defaultAuthorityInstance.authorityType === AuthorityType.Adfs){
            throw ClientAuthError.createInvalidAuthorityTypeError(this.defaultAuthorityInstance.canonicalAuthority);
        }

        // Create auth module.
        this.authModule = new SPAClient({
            authOptions: {
                clientId: this.config.auth.clientId,
                authority: this.config.auth.authority ?
                    AuthorityFactory.createInstance(this.config.auth.authority, this.config.system.networkClient) :
                    this.defaultAuthorityInstance,
                knownAuthorities: this.config.auth.knownAuthorities,
                redirectUri: this.config.auth.redirectUri,
                postLogoutRedirectUri: this.config.auth.postLogoutRedirectUri
            },
            systemOptions: {
                tokenRenewalOffsetSeconds: this.config.system.tokenRenewalOffsetSeconds,
                telemetry: this.config.system.telemetry
            },
            loggerOptions: {
                loggerCallback: this.config.system.loggerOptions.loggerCallback,
                piiLoggingEnabled: this.config.system.loggerOptions.piiLoggingEnabled
            },
            cryptoInterface: this.browserCrypto,
            networkInterface: this.networkClient,
            storageInterface: this.browserStorage,
            libraryInfo: {
                sku: BrowserConstants.MSAL_SKU,
                version: version,
                cpu: "",
                os: ""
            }
        });

        // Check for hash and save response promise
        this.tokenExchangePromise = this.handleRedirectResponse();
    }

    // #region Redirect Flow

    /**
     * WARNING: This function will be deprecated soon.
     * Process any redirect-related data and send back the success or error object.
     * IMPORTANT: Please do not use this function when using the popup APIs, as it may break the response handling
     * in the main window.
     *
     * @param {@link (AuthCallback:type)} authCallback - Callback which contains
     * an AuthError object, containing error data from either the server
     * or the library, depending on the origin of the error, or the AuthResponse object
     * containing data from the server (returned with a null or non-blocking error).
     */
    async handleRedirectCallback(authCallback: AuthCallback): Promise<void> {
        console.warn("handleRedirectCallback will be deprecated upon release of msal-browser@v2.0.0. Please transition to using handleRedirectPromise().");
        // Check whether callback object was passed.
        if (!authCallback) {
            throw BrowserConfigurationAuthError.createInvalidCallbackObjectError(authCallback);
        }

        // Check if we need to navigate, otherwise handle hash
        try {
            const tokenResponse = await this.tokenExchangePromise;
            if (tokenResponse) {
                authCallback(null, tokenResponse);
            }
        } catch (err) {
            authCallback(err);
        }
    }

    /**
     * Event handler function which allows users to fire events after the PublicClientApplication object
     * has loaded during redirect flows. This should be invoked on all page loads involved in redirect
     * auth flows.
     * @returns token response or null. If the return value is null, then no auth redirect was detected.
     */
    async handleRedirectPromise(): Promise<TokenResponse | null> {
        return this.tokenExchangePromise;
    }

    /**
     * Checks if navigateToLoginRequestUrl is set, and:
     * - if true, performs logic to cache and navigate
     * - if false, handles hash string and parses response
     */
    private async handleRedirectResponse(): Promise<TokenResponse> {
        // Get current location hash from window or cache.
        const {location: {hash}} = window;
        const cachedHash = this.browserStorage.getItem(TemporaryCacheKeys.URL_HASH);
        const isResponseHash = UrlString.hashContainsKnownProperties(hash);

        const loginRequestUrl = this.browserStorage.getItem(TemporaryCacheKeys.ORIGIN_URI);
        const currentUrl = BrowserUtils.getCurrentUri();
        if (loginRequestUrl === currentUrl) {
            // We don't need to navigate - check for hash and prepare to process
            if (isResponseHash) {
                BrowserUtils.clearHash();
                return this.handleHash(hash);
            } else {
                // Loaded page with no valid hash - pass in the value retrieved from cache, or null/empty string
                return this.handleHash(cachedHash);
            }
        }

        if (this.config.auth.navigateToLoginRequestUrl && isResponseHash && !BrowserUtils.isInIframe()) {
            // Returned from authority using redirect - need to perform navigation before processing response
            this.browserStorage.setItem(TemporaryCacheKeys.URL_HASH, hash);

            if (StringUtils.isEmpty(loginRequestUrl) || loginRequestUrl === "null") {
                // Redirect to home page if login request url is null (real null or the string null)
                this.authModule.logger.warning("Unable to get valid login request url from cache, redirecting to home page");
                BrowserUtils.navigateWindow("/", true);
            } else {
                // Navigate to target url
                BrowserUtils.navigateWindow(loginRequestUrl, true);
            }
            return null;
        }

        if (!isResponseHash) {
            // Loaded page with no valid hash - pass in the value retrieved from cache, or null/empty string
            return this.handleHash(cachedHash);
        }

        if (!this.config.auth.navigateToLoginRequestUrl) {
            // We don't need to navigate - check for hash and prepare to process
            BrowserUtils.clearHash();
            return this.handleHash(hash);
        }

        return null;
    }

    /**
	 * Checks if hash exists and handles in window. Otherwise, cancel any current requests and continue.
	 * @param responseHash
	 * @param interactionHandler
	 */
    private async handleHash(responseHash: string): Promise<TokenResponse> {
        const interactionHandler = new RedirectHandler(this.authModule, this.browserStorage);
        if (!StringUtils.isEmpty(responseHash)) {
            // Hash contains known properties - handle and return in callback
            return interactionHandler.handleCodeResponse(responseHash, this.browserCrypto);
        }

        // There is no hash - assume we are in clean state and clear any current request data.
        this.browserStorage.cleanRequest();
        return null;
    }

    /**
     * Use when initiating the login process by redirecting the user's browser to the authorization endpoint. This function redirects the page, so
     * any code that follows this function will not execute.
	 * 
	 * IMPORTANT: It is NOT recommended to have code that is dependent on the resolution of the Promise. This function will navigate away from the current
	 * browser window. It currently returns a Promise in order to reflect the asynchronous nature of the code running in this function.
	 * 
     * @param {@link (AuthenticationParameters:type)}
     */
    async loginRedirect(request: AuthorizationUrlRequest): Promise<void> {
        // Preflight request
<<<<<<< HEAD
        const validRequest: AuthorizationUrlRequest = this.preflightRequest(request);
        try {
=======
        try {
            const validRequest: AuthorizationUrlRequest = this.preflightRequest(request);

>>>>>>> 8110ebab
            // Create auth code request and generate PKCE params
            const authCodeRequest: AuthorizationCodeRequest = await this.generateAuthorizationCodeRequest(validRequest);

            // Create redirect interaction handler.
            const interactionHandler = new RedirectHandler(this.authModule, this.browserStorage);

            // Create login url.
            const navigateUrl = await this.authModule.createLoginUrl(validRequest);

            // Show the UI once the url has been created. Response will come back in the hash, which will be handled in the handleRedirectCallback function.
            interactionHandler.initiateAuthRequest(navigateUrl, authCodeRequest, this.browserCrypto);
        } catch (e) {
            this.browserStorage.cleanRequest();
            throw e;
        }
    }
	
    /**
     * Use when you want to obtain an access_token for your API by redirecting the user's browser window to the authorization endpoint. This function redirects
     * the page, so any code that follows this function will not execute. 
	 * 
	 * IMPORTANT: It is NOT recommended to have code that is dependent on the resolution of the Promise. This function will navigate away from the current
	 * browser window. It currently returns a Promise in order to reflect the asynchronous nature of the code running in this function.
     * @param {@link (AuthenticationParameters:type)}
     *
     * To acquire only idToken, please pass clientId as the only scope in the Authentication Parameters
     */
    async acquireTokenRedirect(request: AuthorizationUrlRequest): Promise<void> {
<<<<<<< HEAD
        // Preflight request
        const validRequest: AuthorizationUrlRequest = this.preflightRequest(request);

        try {
=======
        try {
            // Preflight request
            const validRequest: AuthorizationUrlRequest = this.preflightRequest(request);

>>>>>>> 8110ebab
            // Create auth code request and generate PKCE params
            const authCodeRequest: AuthorizationCodeRequest = await this.generateAuthorizationCodeRequest(validRequest);

            // Create redirect interaction handler.
            const interactionHandler = new RedirectHandler(this.authModule, this.browserStorage);

            // Create acquire token url.
            const navigateUrl = await this.authModule.createAcquireTokenUrl(validRequest);

            // Show the UI once the url has been created. Response will come back in the hash, which will be handled in the handleRedirectCallback function.
            interactionHandler.initiateAuthRequest(navigateUrl, authCodeRequest, this.browserCrypto);
        } catch (e) {
            this.browserStorage.cleanRequest();
            throw e;
        }
    }

    // #endregion

    // #region Popup Flow

    /**
     * Use when initiating the login process via opening a popup window in the user's browser
     *
     * @param {@link (AuthenticationParameters:type)}
     *
     * @returns {Promise.<TokenResponse>} - a promise that is fulfilled when this function has completed, or rejected if an error was raised. Returns the {@link AuthResponse} object
     */
    async loginPopup(request: AuthorizationUrlRequest): Promise<TokenResponse> {
<<<<<<< HEAD
        // Preflight request
        const validRequest: AuthorizationUrlRequest = this.preflightRequest(request);

        // Create auth code request and generate PKCE params
        const authCodeRequest: AuthorizationCodeRequest = await this.generateAuthorizationCodeRequest(validRequest);

        // Create login url, which will by default append the client id scope to the call.
        const navigateUrl = await this.authModule.createLoginUrl(validRequest);

        // Acquire token with popup
        return this.popupTokenHelper(navigateUrl, authCodeRequest);
=======
        try {
            // Preflight request
            const validRequest: AuthorizationUrlRequest = this.preflightRequest(request);

            // Create auth code request and generate PKCE params
            const authCodeRequest: AuthorizationCodeRequest = await this.generateAuthorizationCodeRequest(validRequest);

            // Create login url, which will by default append the client id scope to the call.
            const navigateUrl = await this.authModule.createLoginUrl(validRequest);

            // Acquire token with popup
            return await this.popupTokenHelper(navigateUrl, authCodeRequest);
        } catch (e) {
            this.browserStorage.cleanRequest();
            throw e;
        }
>>>>>>> 8110ebab
    }

    /**
     * Use when you want to obtain an access_token for your API via opening a popup window in the user's browser
     * @param {@link AuthenticationParameters}
     *
     * To acquire only idToken, please pass clientId as the only scope in the Authentication Parameters
     * @returns {Promise.<TokenResponse>} - a promise that is fulfilled when this function has completed, or rejected if an error was raised. Returns the {@link AuthResponse} object
     */
    async acquireTokenPopup(request: AuthorizationUrlRequest): Promise<TokenResponse> {
<<<<<<< HEAD
        // Preflight request
        const validRequest: AuthorizationUrlRequest = this.preflightRequest(request);

        // Create auth code request and generate PKCE params
        const authCodeRequest: AuthorizationCodeRequest = await this.generateAuthorizationCodeRequest(validRequest);

        // Create acquire token url.
        const navigateUrl = await this.authModule.createAcquireTokenUrl(validRequest);

        // Acquire token with popup
        return this.popupTokenHelper(navigateUrl, authCodeRequest);
=======
        try {
            // Preflight request
            const validRequest: AuthorizationUrlRequest = this.preflightRequest(request);

            // Create auth code request and generate PKCE params
            const authCodeRequest: AuthorizationCodeRequest = await this.generateAuthorizationCodeRequest(validRequest);

            // Create acquire token url.
            const navigateUrl = await this.authModule.createAcquireTokenUrl(validRequest);

            // Acquire token with popup
            return await this.popupTokenHelper(navigateUrl, authCodeRequest);
        } catch (e) {
            this.browserStorage.cleanRequest();
            throw e;
        }
>>>>>>> 8110ebab
    }

    /**
     * Helper which acquires an authorization code with a popup from given url, and exchanges the code for a set of OAuth tokens.
     * @param navigateUrl
     */
    private async popupTokenHelper(navigateUrl: string, authCodeRequest: AuthorizationCodeRequest): Promise<TokenResponse> {
<<<<<<< HEAD
        try {
            // Create popup interaction handler.
            const interactionHandler = new PopupHandler(this.authModule, this.browserStorage);
            // Show the UI once the url has been created. Get the window handle for the popup.
            const popupWindow: Window = interactionHandler.initiateAuthRequest(navigateUrl, authCodeRequest);
            // Monitor the window for the hash. Return the string value and close the popup when the hash is received. Default timeout is 60 seconds.
            const hash = await interactionHandler.monitorWindowForHash(popupWindow, this.config.system.windowHashTimeout, navigateUrl);
            // Handle response from hash string.
            return await interactionHandler.handleCodeResponse(hash);
        } catch (e) {
            this.browserStorage.cleanRequest();
            throw e;
        }
=======
        // Create popup interaction handler.
        const interactionHandler = new PopupHandler(this.authModule, this.browserStorage);
        // Show the UI once the url has been created. Get the window handle for the popup.
        const popupWindow: Window = interactionHandler.initiateAuthRequest(navigateUrl, authCodeRequest);
        // Monitor the window for the hash. Return the string value and close the popup when the hash is received. Default timeout is 60 seconds.
        const hash = await interactionHandler.monitorWindowForHash(popupWindow, this.config.system.windowHashTimeout, navigateUrl);
        // Handle response from hash string.
        return await interactionHandler.handleCodeResponse(hash);
>>>>>>> 8110ebab
    }

    // #endregion

    // #region Silent Flow

    /**
     * This function uses a hidden iframe to fetch an authorization code from the eSTS. There are cases where this may not work:
     * - Any browser using a form of Intelligent Tracking Prevention
     * - If there is not an established session with the service
     *
     * In these cases, the request must be done inside a popup or full frame redirect.
     *
     * For the cases where interaction is required, you cannot send a request with prompt=none.
     *
     * If your refresh token has expired, you can use this function to fetch a new set of tokens silently as long as
     * you session on the server still exists.
     * @param {@link AuthenticationParameters}
     *
     * To renew idToken, please pass clientId as the only scope in the Authentication Parameters.
     * @returns {Promise.<TokenResponse>} - a promise that is fulfilled when this function has completed, or rejected if an error was raised. Returns the {@link AuthResponse} object
     */
    async ssoSilent(request: AuthorizationUrlRequest): Promise<TokenResponse> {
        // block the reload if it occurred inside a hidden iframe
        BrowserUtils.blockReloadInHiddenIframes();

        // Check that we have some SSO data
        if (StringUtils.isEmpty(request.loginHint)) {
            throw BrowserAuthError.createSilentSSOInsufficientInfoError();
        }

        // Check that prompt is set to none, throw error if it is set to anything else.
        if (request.prompt && request.prompt !== PromptValue.NONE) {
            throw BrowserAuthError.createSilentPromptValueError(request.prompt);
        }

        // Create silent request
        const silentRequest: AuthorizationUrlRequest = this.initializeRequest({
            ...request,
            prompt: PromptValue.NONE
        });

        // Create auth code request and generate PKCE params
        const authCodeRequest: AuthorizationCodeRequest = await this.generateAuthorizationCodeRequest(silentRequest);

        // Get scopeString for iframe ID
        const scopeString = silentRequest.scopes ? silentRequest.scopes.join(" ") : "";

        // Create authorize request url
        const navigateUrl = await this.authModule.createLoginUrl(silentRequest);

        return this.silentTokenHelper(navigateUrl, authCodeRequest, scopeString);
    }

    /**
     * Use this function to obtain a token before every call to the API / resource provider
     *
     * MSAL return's a cached token when available
     * Or it send's a request to the STS to obtain a new token using a refresh token.
     *
     * @param {@link AuthenticationParameters}
     *
     * To renew idToken, please pass clientId as the only scope in the Authentication Parameters
     * @returns {Promise.<TokenResponse>} - a promise that is fulfilled when this function has completed, or rejected if an error was raised. Returns the {@link AuthResponse} object
     *
     */
    async acquireTokenSilent(silentRequest: TokenRenewParameters): Promise<TokenResponse> {
        // block the reload if it occurred inside a hidden iframe
        BrowserUtils.blockReloadInHiddenIframes();

        const tokenRequest: AuthorizationUrlRequest = {
            ...silentRequest,
            redirectUri: "",
            scopes: silentRequest.scopes || []
        };

        try {
            // Send request to renew token. Auth module will throw errors if token cannot be renewed.
            return await this.authModule.getValidToken(tokenRequest, silentRequest.account, silentRequest.forceRefresh);
        } catch (e) {
            const isServerError = e instanceof ServerError;
            const isInteractionRequiredError = e instanceof InteractionRequiredAuthError;
            const isInvalidGrantError = (e.errorCode === BrowserConstants.INVALID_GRANT_ERROR);
            if (isServerError && isInvalidGrantError && !isInteractionRequiredError) {
                const silentAuthUrlRequest: AuthorizationUrlRequest = this.initializeRequest({
                    ...tokenRequest,
                    prompt: PromptValue.NONE
                });

                // Create auth code request and generate PKCE params
                const authCodeRequest: AuthorizationCodeRequest = await this.generateAuthorizationCodeRequest(silentAuthUrlRequest);

                // Create authorize request url
                const navigateUrl = await this.authModule.createAcquireTokenUrl(silentAuthUrlRequest);

                // Get scopeString for iframe ID
                const scopeString = silentRequest.scopes ? silentRequest.scopes.join(" ") : "";

                return this.silentTokenHelper(navigateUrl, authCodeRequest, scopeString);
            }

            throw e;
        }
    }

    /**
     * Helper which acquires an authorization code silently using a hidden iframe from given url
     * using the scopes requested as part of the id, and exchanges the code for a set of OAuth tokens.
     * @param navigateUrl
     * @param userRequestScopes
     */
    private async silentTokenHelper(navigateUrl: string, authCodeRequest: AuthorizationCodeRequest, userRequestScopes: string): Promise<TokenResponse> {
        try {
            // Create silent handler
            const silentHandler = new SilentHandler(this.authModule, this.browserStorage, this.config.system.loadFrameTimeout);
            // Get the frame handle for the silent request
            const msalFrame = await silentHandler.initiateAuthRequest(navigateUrl, authCodeRequest, userRequestScopes);
            // Monitor the window for the hash. Return the string value and close the popup when the hash is received. Default timeout is 60 seconds.
            const hash = await silentHandler.monitorFrameForHash(msalFrame, this.config.system.iframeHashTimeout, navigateUrl);
            // Handle response from hash string.
            return await silentHandler.handleCodeResponse(hash);
        } catch (e) {
            throw e;
        }
    }

    // #endregion

    // #region Logout

    /**
     * Use to log out the current user, and redirect the user to the postLogoutRedirectUri.
     * Default behaviour is to redirect the user to `window.location.href`.
     */
    logout(): void {
        // create logout string and navigate user window to logout. Auth module will clear cache.
        this.authModule.logout().then((logoutUri: string) => {
            BrowserUtils.navigateWindow(logoutUri);
        });
    }

    // #endregion

    // #region Getters and setters

    /**
     *
     * Use to get the redirect uri configured in MSAL or null.
     * Evaluates redirectUri if its a function, otherwise simply returns its value.
     * @returns {string} redirect URL
     *
     */
    public getRedirectUri(): string {
        return this.authModule.getRedirectUri();
    }

    /**
     * Use to get the post logout redirect uri configured in MSAL or null.
     * Evaluates postLogoutredirectUri if its a function, otherwise simply returns its value.
     *
     * @returns {string} post logout redirect URL
     */
    public getPostLogoutRedirectUri(): string {
        return this.authModule.getPostLogoutRedirectUri();
    }

    /**
     * Returns the signed in account
     * (the account object is created at the time of successful login)
     * or null when no state is found
     * @returns {@link Account} - the account object stored in MSAL
     */
    public getAccount(): Account {
        return this.authModule.getAccount();
    }

    // #endregion

    // #region Helpers

    /**
     * Helper to check whether interaction is in progress.
     */
    private interactionInProgress(): boolean {
        // Check whether value in cache is present and equal to expected value
        return this.browserStorage.getItem(BrowserConstants.INTERACTION_STATUS_KEY) === BrowserConstants.INTERACTION_IN_PROGRESS_VALUE;
    }

    /**
     * Helper to validate app environment before making a request.
     */
    private preflightRequest(request: AuthorizationUrlRequest): AuthorizationUrlRequest {       
        // block the reload if it occurred inside a hidden iframe
        BrowserUtils.blockReloadInHiddenIframes();

        // Check if interaction is in progress. Throw error if true.
        if (this.interactionInProgress()) {
            throw BrowserAuthError.createInteractionInProgressError();
        }

        return this.initializeRequest(request);
    }

    /**
     * Helper to initialize required request parameters.
     * @param request 
     */
    private initializeRequest(request: AuthorizationUrlRequest): AuthorizationUrlRequest {
        const validatedRequest: AuthorizationUrlRequest = {
            ...request
        };
        
        const cachedAccount = this.getAccount();
        // Check for ADAL SSO
<<<<<<< HEAD
        if (StringUtils.isEmpty(validatedRequest.loginHint) || !cachedAccount) {
=======
        if (StringUtils.isEmpty(validatedRequest.loginHint) && !cachedAccount) {
>>>>>>> 8110ebab
            // Only check for adal token if no SSO params are being used
            const adalIdTokenString = this.browserStorage.getItem(PersistentCacheKeys.ADAL_ID_TOKEN);
            if (!StringUtils.isEmpty(adalIdTokenString)) {
                const adalIdToken = new IdToken(adalIdTokenString, this.browserCrypto);
                this.browserStorage.removeItem(PersistentCacheKeys.ADAL_ID_TOKEN);
                if (adalIdToken.claims && adalIdToken.claims.upn) {
                    validatedRequest.loginHint = adalIdToken.claims.upn;
                }
            }
        }

        validatedRequest.state = ProtocolUtils.setRequestState(
<<<<<<< HEAD
            request.state,
            this.browserCrypto.createNewGuid()
        );

=======
            (request && request.state) || "",
            this.browserCrypto.createNewGuid()
        );

        validatedRequest.correlationId = (request && request.correlationId) || this.browserCrypto.createNewGuid();
        validatedRequest.authority = (request && request.authority) || this.defaultAuthorityInstance.canonicalAuthority;

>>>>>>> 8110ebab
        if (StringUtils.isEmpty(validatedRequest.nonce)) {
            validatedRequest.nonce = this.browserCrypto.createNewGuid();
        }

<<<<<<< HEAD
        this.browserStorage.updateCacheEntries(validatedRequest.state, validatedRequest.nonce, validatedRequest.authority || "" );
=======
        this.browserStorage.updateCacheEntries(validatedRequest.state, validatedRequest.nonce, validatedRequest.authority);
>>>>>>> 8110ebab

        return validatedRequest;
    }

    private async generateAuthorizationCodeRequest(request: AuthorizationUrlRequest): Promise<AuthorizationCodeRequest> {
        const generatedPkceParams = await this.browserCrypto.generatePkceCodes();

        const authCodeRequest: AuthorizationCodeRequest = {
            ...request,
            code: "",
            codeVerifier: generatedPkceParams.verifier
        };

        request.codeChallenge = generatedPkceParams.challenge;
        request.codeChallengeMethod = Constants.S256_CODE_CHALLENGE_METHOD;

        return authCodeRequest;
    }

    // #endregion
}<|MERGE_RESOLUTION|>--- conflicted
+++ resolved
@@ -21,13 +21,9 @@
     IdToken,
     ProtocolUtils,
     AuthorizationCodeRequest,
-<<<<<<< HEAD
-    Constants
-=======
     Constants,
     ClientAuthError,
     AuthorityType
->>>>>>> 8110ebab
 } from "@azure/msal-common";
 import { buildConfiguration, Configuration } from "../config/Configuration";
 import { BrowserStorage } from "../cache/BrowserStorage";
@@ -106,11 +102,7 @@
         B2cAuthority.setKnownAuthorities(this.config.auth.knownAuthorities);
 
         this.defaultAuthorityInstance = AuthorityFactory.createInstance(
-<<<<<<< HEAD
-            this.config.auth.authority || Constants.DEFAULT_AUTHORITY,
-=======
             this.config.auth.authority,
->>>>>>> 8110ebab
             this.config.system.networkClient
         );
 
@@ -275,14 +267,9 @@
      */
     async loginRedirect(request: AuthorizationUrlRequest): Promise<void> {
         // Preflight request
-<<<<<<< HEAD
-        const validRequest: AuthorizationUrlRequest = this.preflightRequest(request);
-        try {
-=======
         try {
             const validRequest: AuthorizationUrlRequest = this.preflightRequest(request);
 
->>>>>>> 8110ebab
             // Create auth code request and generate PKCE params
             const authCodeRequest: AuthorizationCodeRequest = await this.generateAuthorizationCodeRequest(validRequest);
 
@@ -311,17 +298,10 @@
      * To acquire only idToken, please pass clientId as the only scope in the Authentication Parameters
      */
     async acquireTokenRedirect(request: AuthorizationUrlRequest): Promise<void> {
-<<<<<<< HEAD
-        // Preflight request
-        const validRequest: AuthorizationUrlRequest = this.preflightRequest(request);
-
-        try {
-=======
         try {
             // Preflight request
             const validRequest: AuthorizationUrlRequest = this.preflightRequest(request);
 
->>>>>>> 8110ebab
             // Create auth code request and generate PKCE params
             const authCodeRequest: AuthorizationCodeRequest = await this.generateAuthorizationCodeRequest(validRequest);
 
@@ -351,19 +331,6 @@
      * @returns {Promise.<TokenResponse>} - a promise that is fulfilled when this function has completed, or rejected if an error was raised. Returns the {@link AuthResponse} object
      */
     async loginPopup(request: AuthorizationUrlRequest): Promise<TokenResponse> {
-<<<<<<< HEAD
-        // Preflight request
-        const validRequest: AuthorizationUrlRequest = this.preflightRequest(request);
-
-        // Create auth code request and generate PKCE params
-        const authCodeRequest: AuthorizationCodeRequest = await this.generateAuthorizationCodeRequest(validRequest);
-
-        // Create login url, which will by default append the client id scope to the call.
-        const navigateUrl = await this.authModule.createLoginUrl(validRequest);
-
-        // Acquire token with popup
-        return this.popupTokenHelper(navigateUrl, authCodeRequest);
-=======
         try {
             // Preflight request
             const validRequest: AuthorizationUrlRequest = this.preflightRequest(request);
@@ -380,7 +347,6 @@
             this.browserStorage.cleanRequest();
             throw e;
         }
->>>>>>> 8110ebab
     }
 
     /**
@@ -391,19 +357,6 @@
      * @returns {Promise.<TokenResponse>} - a promise that is fulfilled when this function has completed, or rejected if an error was raised. Returns the {@link AuthResponse} object
      */
     async acquireTokenPopup(request: AuthorizationUrlRequest): Promise<TokenResponse> {
-<<<<<<< HEAD
-        // Preflight request
-        const validRequest: AuthorizationUrlRequest = this.preflightRequest(request);
-
-        // Create auth code request and generate PKCE params
-        const authCodeRequest: AuthorizationCodeRequest = await this.generateAuthorizationCodeRequest(validRequest);
-
-        // Create acquire token url.
-        const navigateUrl = await this.authModule.createAcquireTokenUrl(validRequest);
-
-        // Acquire token with popup
-        return this.popupTokenHelper(navigateUrl, authCodeRequest);
-=======
         try {
             // Preflight request
             const validRequest: AuthorizationUrlRequest = this.preflightRequest(request);
@@ -420,7 +373,6 @@
             this.browserStorage.cleanRequest();
             throw e;
         }
->>>>>>> 8110ebab
     }
 
     /**
@@ -428,21 +380,6 @@
      * @param navigateUrl
      */
     private async popupTokenHelper(navigateUrl: string, authCodeRequest: AuthorizationCodeRequest): Promise<TokenResponse> {
-<<<<<<< HEAD
-        try {
-            // Create popup interaction handler.
-            const interactionHandler = new PopupHandler(this.authModule, this.browserStorage);
-            // Show the UI once the url has been created. Get the window handle for the popup.
-            const popupWindow: Window = interactionHandler.initiateAuthRequest(navigateUrl, authCodeRequest);
-            // Monitor the window for the hash. Return the string value and close the popup when the hash is received. Default timeout is 60 seconds.
-            const hash = await interactionHandler.monitorWindowForHash(popupWindow, this.config.system.windowHashTimeout, navigateUrl);
-            // Handle response from hash string.
-            return await interactionHandler.handleCodeResponse(hash);
-        } catch (e) {
-            this.browserStorage.cleanRequest();
-            throw e;
-        }
-=======
         // Create popup interaction handler.
         const interactionHandler = new PopupHandler(this.authModule, this.browserStorage);
         // Show the UI once the url has been created. Get the window handle for the popup.
@@ -451,7 +388,6 @@
         const hash = await interactionHandler.monitorWindowForHash(popupWindow, this.config.system.windowHashTimeout, navigateUrl);
         // Handle response from hash string.
         return await interactionHandler.handleCodeResponse(hash);
->>>>>>> 8110ebab
     }
 
     // #endregion
@@ -666,11 +602,7 @@
         
         const cachedAccount = this.getAccount();
         // Check for ADAL SSO
-<<<<<<< HEAD
-        if (StringUtils.isEmpty(validatedRequest.loginHint) || !cachedAccount) {
-=======
         if (StringUtils.isEmpty(validatedRequest.loginHint) && !cachedAccount) {
->>>>>>> 8110ebab
             // Only check for adal token if no SSO params are being used
             const adalIdTokenString = this.browserStorage.getItem(PersistentCacheKeys.ADAL_ID_TOKEN);
             if (!StringUtils.isEmpty(adalIdTokenString)) {
@@ -683,12 +615,6 @@
         }
 
         validatedRequest.state = ProtocolUtils.setRequestState(
-<<<<<<< HEAD
-            request.state,
-            this.browserCrypto.createNewGuid()
-        );
-
-=======
             (request && request.state) || "",
             this.browserCrypto.createNewGuid()
         );
@@ -696,16 +622,11 @@
         validatedRequest.correlationId = (request && request.correlationId) || this.browserCrypto.createNewGuid();
         validatedRequest.authority = (request && request.authority) || this.defaultAuthorityInstance.canonicalAuthority;
 
->>>>>>> 8110ebab
         if (StringUtils.isEmpty(validatedRequest.nonce)) {
             validatedRequest.nonce = this.browserCrypto.createNewGuid();
         }
 
-<<<<<<< HEAD
-        this.browserStorage.updateCacheEntries(validatedRequest.state, validatedRequest.nonce, validatedRequest.authority || "" );
-=======
         this.browserStorage.updateCacheEntries(validatedRequest.state, validatedRequest.nonce, validatedRequest.authority);
->>>>>>> 8110ebab
 
         return validatedRequest;
     }
