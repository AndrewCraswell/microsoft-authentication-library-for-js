/*
 * Copyright (c) Microsoft Corporation. All rights reserved.
 * Licensed under the MIT License.
 */
import { ServerAuthorizationTokenResponse } from "../server/ServerAuthorizationTokenResponse";
import { buildClientInfo, ClientInfo } from "../account/ClientInfo";
<<<<<<< HEAD
import { Account } from "../account/Account";
import { ProtocolUtils, LibraryStateObject } from "../utils/ProtocolUtils";
=======
>>>>>>> 57c90693
import { ICrypto } from "../crypto/ICrypto";
import { ClientAuthError } from "../error/ClientAuthError";
<<<<<<< HEAD
import { AccessTokenKey } from "../cache/AccessTokenKey";
import { AccessTokenValue } from "../cache/AccessTokenValue";
=======
>>>>>>> 57c90693
import { StringUtils } from "../utils/StringUtils";
import { ServerAuthorizationCodeResponse } from "../server/ServerAuthorizationCodeResponse";
import { Logger } from "../logger/Logger";
import { ServerError } from "../error/ServerError";
import { IdToken } from "../account/IdToken";
import { UnifiedCacheManager } from "../unifiedCache/UnifiedCacheManager";
import { ScopeSet } from "../request/ScopeSet";
import { TimeUtils } from "../utils/TimeUtils";
import { AuthenticationResult } from "./AuthenticationResult";
import { AccountEntity } from "../unifiedCache/entities/AccountEntity";
import { Authority } from "../authority/Authority";
import { AuthorityType } from "../authority/AuthorityType";
import { IdTokenEntity } from "../unifiedCache/entities/IdTokenEntity";
import { AccessTokenEntity } from "../unifiedCache/entities/AccessTokenEntity";
import { RefreshTokenEntity } from "../unifiedCache/entities/RefreshTokenEntity";
import { InteractionRequiredAuthError } from "../error/InteractionRequiredAuthError";

/**
 * Class that handles response parsing.
 */
export class ResponseHandler {
    private clientId: string;
    private uCacheManager: UnifiedCacheManager;
    private cryptoObj: ICrypto;
    private logger: Logger;
    private clientInfo: ClientInfo;
    private homeAccountIdentifier: string;

    constructor(clientId: string, unifiedCacheManager: UnifiedCacheManager, cryptoObj: ICrypto, logger: Logger) {
        this.clientId = clientId;
        this.uCacheManager = unifiedCacheManager;
        this.cryptoObj = cryptoObj;
        this.logger = logger;
    }

    /**
     * Function which validates server authorization code response.
     * @param serverResponseHash
     * @param cachedState
     * @param cryptoObj
     */
    validateServerAuthorizationCodeResponse(
        serverResponseHash: ServerAuthorizationCodeResponse,
        cachedState: string,
        cryptoObj: ICrypto
    ): void {
        if (serverResponseHash.state !== cachedState) {
            throw ClientAuthError.createStateMismatchError();
        }

        // Check for error
        if (serverResponseHash.error || serverResponseHash.error_description || serverResponseHash.suberror) {
            if (InteractionRequiredAuthError.isInteractionRequiredError(serverResponseHash.error, serverResponseHash.error_description, serverResponseHash.suberror)) {
                throw new InteractionRequiredAuthError(serverResponseHash.error, serverResponseHash.error_description, serverResponseHash.suberror);
            }

            throw new ServerError(serverResponseHash.error, serverResponseHash.error_description, serverResponseHash.suberror);
        }

        if (serverResponseHash.client_info) {
            buildClientInfo(serverResponseHash.client_info, cryptoObj);
        }
    }

    /**
     * Function which validates server authorization token response.
     * @param serverResponse
     */
    validateTokenResponse(
        serverResponse: ServerAuthorizationTokenResponse
    ): void {
        // Check for error
        if (serverResponse.error || serverResponse.error_description || serverResponse.suberror) {
            if (InteractionRequiredAuthError.isInteractionRequiredError(serverResponse.error, serverResponse.error_description, serverResponse.suberror)) {
                throw new InteractionRequiredAuthError(serverResponse.error, serverResponse.error_description, serverResponse.suberror);
            }

            const errString = `${serverResponse.error_codes} - [${serverResponse.timestamp}]: ${serverResponse.error_description} - Correlation ID: ${serverResponse.correlation_id} - Trace ID: ${serverResponse.trace_id}`;
            throw new ServerError(serverResponse.error, errString);
        }

        // generate homeAccountId
        if (serverResponse.client_info) {
            this.clientInfo = buildClientInfo(serverResponse.client_info, this.cryptoObj);
            if (!StringUtils.isEmpty(this.clientInfo.uid) && !StringUtils.isEmpty(this.clientInfo.utid)) {
                this.homeAccountIdentifier = this.cryptoObj.base64Encode(this.clientInfo.uid) + "." + this.cryptoObj.base64Encode(this.clientInfo.utid);
            }
        }
    }

    /**
     * Returns a constructed token response based on given string. Also manages the cache updates and cleanups.
     * @param serverTokenResponse
     * @param authorityString
     * @param resource
     * @param state
     */
<<<<<<< HEAD
    private saveToken(originalTokenResponse: TokenResponse, authority: string, resource: string, serverTokenResponse: ServerAuthorizationTokenResponse, clientInfo: ClientInfo, libraryRequestState: LibraryStateObject): TokenResponse {
        // Set consented scopes in response
        const responseScopes = ScopeSet.fromString(serverTokenResponse.scope, this.clientId, true);
        const responseScopeArray = responseScopes.asArray();

        // Expiration calculation
        const expiresIn = serverTokenResponse.expires_in;
        const expirationSec = libraryRequestState.ts + expiresIn;
        const extendedExpirationSec = expirationSec + serverTokenResponse.ext_expires_in;

        // Get id token
        if (!StringUtils.isEmpty(originalTokenResponse.idToken)) {
            this.cacheStorage.setItem(PersistentCacheKeys.ID_TOKEN, originalTokenResponse.idToken);
        }

        // Save access token in cache
        const newAccessTokenValue = new AccessTokenValue(serverTokenResponse.token_type, serverTokenResponse.access_token, originalTokenResponse.idToken, serverTokenResponse.refresh_token, expirationSec.toString(), extendedExpirationSec.toString());
        const homeAccountIdentifier = originalTokenResponse.account && originalTokenResponse.account.homeAccountIdentifier;
        const accessTokenCacheItems = this.cacheManager.getAllAccessTokens(this.clientId, authority || "", resource || "", homeAccountIdentifier || "");
=======
    generateAuthenticationResult(serverTokenResponse: ServerAuthorizationTokenResponse, authority: Authority): AuthenticationResult {
        // Retrieve current account if in Cache
        // TODO: add this once the req for cache look up for tokens is confirmed
>>>>>>> 57c90693

        const authenticationResult = this.processTokenResponse(serverTokenResponse, authority);

        const environment = authority.canonicalAuthorityUrlComponents.HostNameAndPort;
        this.addCredentialsToCache(authenticationResult, environment, serverTokenResponse.refresh_token);

        return authenticationResult;
    }

    /**
     * Returns a new AuthenticationResult with the data from original result filled with the relevant data.
     * @param authenticationResult
     * @param idTokenString(raw idToken in the server response)
     */
    processTokenResponse(serverTokenResponse: ServerAuthorizationTokenResponse, authority: Authority): AuthenticationResult {
        const authenticationResult: AuthenticationResult = {
            uniqueId: "",
            tenantId: "",
            tokenType: "",
            idToken: null,
            idTokenClaims: null,
            accessToken: "",
            scopes: [],
            expiresOn: null,
            familyId: null
        };

        // IdToken
        const idTokenObj = new IdToken(serverTokenResponse.id_token, this.cryptoObj);

        // if account is not in cache, append it to the cache
        this.addAccountToCache(serverTokenResponse, idTokenObj, authority);

        // TODO: Check how this changes for auth code response
        const expiresSeconds = Number(idTokenObj.claims.exp);
        if (expiresSeconds && !authenticationResult.expiresOn) {
            authenticationResult.expiresOn = new Date(expiresSeconds * 1000);
        }

        // Expiration calculation
        const expiresInSeconds = TimeUtils.nowSeconds() + serverTokenResponse.expires_in;
        const extendedExpiresInSeconds = expiresInSeconds + serverTokenResponse.ext_expires_in;
        // Set consented scopes in response
        const responseScopes = ScopeSet.fromString(serverTokenResponse.scope, this.clientId, true);

        return {
            ...authenticationResult,
            uniqueId: idTokenObj.claims.oid || idTokenObj.claims.sub,
            tenantId: idTokenObj.claims.tid,
            idToken: idTokenObj.rawIdToken,
            idTokenClaims: idTokenObj.claims,
            accessToken: serverTokenResponse.access_token,
            expiresOn: new Date(expiresInSeconds),
            extExpiresOn: new Date(extendedExpiresInSeconds),
            scopes: responseScopes.asArray(),
            familyId: serverTokenResponse.foci,
        };
    }

    /**
     * if Account is not in the cache, generateAccount and append it to the cache
     * @param serverTokenResponse
     * @param idToken
     * @param authority
     */
    addAccountToCache(serverTokenResponse: ServerAuthorizationTokenResponse, idToken: IdToken, authority: Authority): void {
        const environment = authority.canonicalAuthorityUrlComponents.HostNameAndPort;
        let accountEntity: AccountEntity;
        const cachedAccount: AccountEntity = this.uCacheManager.getAccount(this.homeAccountIdentifier, environment, idToken.claims.tid);
        if (!cachedAccount) {
            accountEntity = this.generateAccountEntity(serverTokenResponse, idToken, authority);
            this.uCacheManager.addAccountEntity(accountEntity);
        }
    }

    /**
     * Generate Account
     * @param serverTokenResponse
     * @param idToken
     * @param authority
     */
    generateAccountEntity(serverTokenResponse: ServerAuthorizationTokenResponse, idToken: IdToken, authority: Authority): AccountEntity {
        const authorityType = authority.authorityType;

        if (!serverTokenResponse.client_info)
            throw ClientAuthError.createClientInfoEmptyError(serverTokenResponse.client_info);

        switch (authorityType) {
            case AuthorityType.B2C:
                return AccountEntity.createAccount(serverTokenResponse.client_info, authority, idToken, "policy", this.cryptoObj);
            case AuthorityType.Adfs:
                return AccountEntity.createADFSAccount(authority, idToken);
            // default to AAD
            default:
                return AccountEntity.createAccount(serverTokenResponse.client_info, authority, idToken, null, this.cryptoObj);
        }
    }

<<<<<<< HEAD
        // Get the state object
        const stateObject = ProtocolUtils.parseRequestState(state, this.cryptoObj);

        // Return user set state in the response
        tokenResponse.userRequestState = stateObject.userRequestState;

        this.cacheManager.resetTempCacheItems(state);
        if (!cachedAccount || !tokenResponse.account || Account.compareAccounts(cachedAccount, tokenResponse.account)) {
            return this.saveToken(tokenResponse, authorityString, resource, serverTokenResponse, clientInfo, stateObject.libraryState);
        } else {
            this.logger.error("Accounts do not match.");
            this.logger.errorPii(`Cached Account: ${JSON.stringify(cachedAccount)}, New Account: ${JSON.stringify(tokenResponse.account)}`);
            throw ClientAuthError.createAccountMismatchError();
        }
=======
    /**
     * Appends the minted tokens to the in-memory cache
     * @param authenticationResult
     * @param authority
     */
    addCredentialsToCache(
        authenticationResult: AuthenticationResult,
        authority: string,
        refreshToken: string
    ): void {
        const idTokenEntity = IdTokenEntity.createIdTokenEntity(
            this.homeAccountIdentifier,
            authenticationResult,
            this.clientId,
            authority
        );
        const accessTokenEntity = AccessTokenEntity.createAccessTokenEntity(
            this.homeAccountIdentifier,
            authenticationResult,
            this.clientId,
            authority
        );
        const refreshTokenEntity = RefreshTokenEntity.createRefreshTokenEntity(
            this.homeAccountIdentifier,
            authenticationResult,
            refreshToken,
            this.clientId,
            authority
        );

        this.uCacheManager.addCredentialCache(accessTokenEntity, idTokenEntity, refreshTokenEntity);
>>>>>>> 57c90693
    }
}<|MERGE_RESOLUTION|>--- conflicted
+++ resolved
@@ -4,18 +4,12 @@
  */
 import { ServerAuthorizationTokenResponse } from "../server/ServerAuthorizationTokenResponse";
 import { buildClientInfo, ClientInfo } from "../account/ClientInfo";
-<<<<<<< HEAD
 import { Account } from "../account/Account";
 import { ProtocolUtils, LibraryStateObject } from "../utils/ProtocolUtils";
-=======
->>>>>>> 57c90693
 import { ICrypto } from "../crypto/ICrypto";
 import { ClientAuthError } from "../error/ClientAuthError";
-<<<<<<< HEAD
 import { AccessTokenKey } from "../cache/AccessTokenKey";
 import { AccessTokenValue } from "../cache/AccessTokenValue";
-=======
->>>>>>> 57c90693
 import { StringUtils } from "../utils/StringUtils";
 import { ServerAuthorizationCodeResponse } from "../server/ServerAuthorizationCodeResponse";
 import { Logger } from "../logger/Logger";
@@ -113,31 +107,9 @@
      * @param resource
      * @param state
      */
-<<<<<<< HEAD
-    private saveToken(originalTokenResponse: TokenResponse, authority: string, resource: string, serverTokenResponse: ServerAuthorizationTokenResponse, clientInfo: ClientInfo, libraryRequestState: LibraryStateObject): TokenResponse {
-        // Set consented scopes in response
-        const responseScopes = ScopeSet.fromString(serverTokenResponse.scope, this.clientId, true);
-        const responseScopeArray = responseScopes.asArray();
-
-        // Expiration calculation
-        const expiresIn = serverTokenResponse.expires_in;
-        const expirationSec = libraryRequestState.ts + expiresIn;
-        const extendedExpirationSec = expirationSec + serverTokenResponse.ext_expires_in;
-
-        // Get id token
-        if (!StringUtils.isEmpty(originalTokenResponse.idToken)) {
-            this.cacheStorage.setItem(PersistentCacheKeys.ID_TOKEN, originalTokenResponse.idToken);
-        }
-
-        // Save access token in cache
-        const newAccessTokenValue = new AccessTokenValue(serverTokenResponse.token_type, serverTokenResponse.access_token, originalTokenResponse.idToken, serverTokenResponse.refresh_token, expirationSec.toString(), extendedExpirationSec.toString());
-        const homeAccountIdentifier = originalTokenResponse.account && originalTokenResponse.account.homeAccountIdentifier;
-        const accessTokenCacheItems = this.cacheManager.getAllAccessTokens(this.clientId, authority || "", resource || "", homeAccountIdentifier || "");
-=======
     generateAuthenticationResult(serverTokenResponse: ServerAuthorizationTokenResponse, authority: Authority): AuthenticationResult {
         // Retrieve current account if in Cache
         // TODO: add this once the req for cache look up for tokens is confirmed
->>>>>>> 57c90693
 
         const authenticationResult = this.processTokenResponse(serverTokenResponse, authority);
 
@@ -236,22 +208,6 @@
         }
     }
 
-<<<<<<< HEAD
-        // Get the state object
-        const stateObject = ProtocolUtils.parseRequestState(state, this.cryptoObj);
-
-        // Return user set state in the response
-        tokenResponse.userRequestState = stateObject.userRequestState;
-
-        this.cacheManager.resetTempCacheItems(state);
-        if (!cachedAccount || !tokenResponse.account || Account.compareAccounts(cachedAccount, tokenResponse.account)) {
-            return this.saveToken(tokenResponse, authorityString, resource, serverTokenResponse, clientInfo, stateObject.libraryState);
-        } else {
-            this.logger.error("Accounts do not match.");
-            this.logger.errorPii(`Cached Account: ${JSON.stringify(cachedAccount)}, New Account: ${JSON.stringify(tokenResponse.account)}`);
-            throw ClientAuthError.createAccountMismatchError();
-        }
-=======
     /**
      * Appends the minted tokens to the in-memory cache
      * @param authenticationResult
@@ -283,6 +239,5 @@
         );
 
         this.uCacheManager.addCredentialCache(accessTokenEntity, idTokenEntity, refreshTokenEntity);
->>>>>>> 57c90693
     }
 }