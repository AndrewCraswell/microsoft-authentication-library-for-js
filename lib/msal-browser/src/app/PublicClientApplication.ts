--- conflicted
+++ resolved
@@ -4,16 +4,10 @@
  */
 
 import * as msalAuth from "msal-common";
-<<<<<<< HEAD
-import { Configuration, buildConfiguration, SystemOptions } from "./Configuration";
-import { BrowserCrypto } from "../utils/crypto/BrowserCrypto";
-import { FetchClient } from "../network/FetchClient";
 import { BrowserStorage } from "../cache/BrowserStorage";
 import { INetworkClient } from "../network/INetworkClient";
-=======
 import { Configuration, buildConfiguration } from "./Configuration";
 import { CryptoOps } from "../crypto/CryptoOps";
->>>>>>> b61b63ae
 
 /**
  * A type alias for an authResponseCallback function.
